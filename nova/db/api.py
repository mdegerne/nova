--- conflicted
+++ resolved
@@ -1002,7 +1002,6 @@
     return IMPL.console_get(context, console_id, instance_id)
 
 
-<<<<<<< HEAD
     ##################
 
 
@@ -1036,7 +1035,8 @@
        Use instance_type_destroy for most cases
     """
     return IMPL.instance_type_purge(context, name)
-=======
+
+
 ####################
 
 
@@ -1062,5 +1062,4 @@
 
 def zone_get_all(context):
     """Get all child Zones."""
-    return IMPL.zone_get_all(context)
->>>>>>> 5dfa5ce7
+    return IMPL.zone_get_all(context)