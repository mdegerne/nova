--- conflicted
+++ resolved
@@ -38,6 +38,7 @@
 from nova.tests.db import fakes as db_fakes
 from nova.tests.xenapi import stubs
 from nova.tests.glance import stubs as glance_stubs
+from nova.tests import fake_utils
 
 from nova import log as LOG
 
@@ -66,13 +67,15 @@
     def setUp(self):
         super(XenAPIVolumeTestCase, self).setUp()
         self.stubs = stubout.StubOutForTesting()
+        self.context = context.RequestContext('fake', 'fake', False)
         FLAGS.target_host = '127.0.0.1'
         FLAGS.xenapi_connection_url = 'test_url'
         FLAGS.xenapi_connection_password = 'test_pass'
         db_fakes.stub_out_db_instance_api(self.stubs)
+        #db_fakes.stub_out_db_network_api(self.stubs)
         stubs.stub_out_get_target(self.stubs)
         xenapi_fake.reset()
-        self.values = {'name': 1, 'id': 1,
+        self.values = {'id': 1,
                   'project_id': 'fake',
                   'user_id': 'fake',
                   'image_id': 1,
@@ -128,7 +131,7 @@
         stubs.stubout_session(self.stubs, stubs.FakeSessionForVolumeTests)
         conn = xenapi_conn.get_connection(False)
         volume = self._create_volume()
-        instance = db.instance_create(self.values)
+        instance = db.instance_create(self.context, self.values)
         vm = xenapi_fake.create_vm(instance.name, 'Running')
         result = conn.attach_volume(instance.name, volume['id'], '/dev/sdc')
 
@@ -148,7 +151,7 @@
                               stubs.FakeSessionForVolumeFailedTests)
         conn = xenapi_conn.get_connection(False)
         volume = self._create_volume()
-        instance = db.instance_create(self.values)
+        instance = db.instance_create(self.context, self.values)
         xenapi_fake.create_vm(instance.name, 'Running')
         self.assertRaises(Exception,
                           conn.attach_volume,
@@ -177,8 +180,9 @@
         self.project = self.manager.create_project('fake', 'fake', 'fake')
         self.network = utils.import_object(FLAGS.network_manager)
         self.stubs = stubout.StubOutForTesting()
-        FLAGS.xenapi_connection_url = 'test_url'
-        FLAGS.xenapi_connection_password = 'test_pass'
+        self.flags(xenapi_connection_url='test_url',
+                   xenapi_connection_password='test_pass',
+                   instance_name_template='%d')
         xenapi_fake.reset()
         xenapi_fake.create_local_srs()
         xenapi_fake.create_local_pifs()
@@ -191,6 +195,8 @@
         self.stubs.Set(VMOps, 'reset_network', reset_network)
         glance_stubs.stubout_glance_client(self.stubs,
                                            glance_stubs.FakeGlance)
+        fake_utils.stub_out_utils_execute(self.stubs)
+        self.context = context.RequestContext('fake', 'fake', False)
         self.conn = xenapi_conn.get_connection(False)
 
     def test_list_instances_0(self):
@@ -215,7 +221,7 @@
                 if not vm_rec["is_control_domain"]:
                     vm_labels.append(vm_rec["name_label"])
 
-            self.assertEquals(vm_labels, [1])
+            self.assertEquals(vm_labels, ['1'])
 
         def ensure_vbd_was_torn_down():
             vbd_labels = []
@@ -223,7 +229,7 @@
                 vbd_rec = xenapi_fake.get_record('VBD', vbd_ref)
                 vbd_labels.append(vbd_rec["vm_name_label"])
 
-            self.assertEquals(vbd_labels, [1])
+            self.assertEquals(vbd_labels, ['1'])
 
         def ensure_vdi_was_torn_down():
             for vdi_ref in xenapi_fake.get_all('VDI'):
@@ -240,7 +246,7 @@
 
     def create_vm_record(self, conn, os_type):
         instances = conn.list_instances()
-        self.assertEquals(instances, [1])
+        self.assertEquals(instances, ['1'])
 
         # Get Nova record for VM
         vm_info = conn.get_info(1)
@@ -271,12 +277,6 @@
         self.assertEquals(self.vm_info['state'], power_state.RUNNING)
 
         # Check that the VM is running according to XenAPI.
-<<<<<<< HEAD
-        self.assertEquals(vm['power_state'], 'Running')
-        
-        # Check that VM network is consistent with nova network
-        LOG.debug("VM INFO - NETWORK:%s", vm_info)
-=======
         self.assertEquals(self.vm['power_state'], 'Running')
 
     def check_vm_params_for_windows(self):
@@ -310,13 +310,11 @@
         # check that these are not set
         self.assertEquals(self.vm['HVM_boot_params'], {})
         self.assertEquals(self.vm['HVM_boot_policy'], '')
->>>>>>> d36b4d5f
 
     def _test_spawn(self, image_id, kernel_id, ramdisk_id,
-                    instance_type="m1.large", os_type="linux"):
-        stubs.stubout_session(self.stubs, stubs.FakeSessionForVMTests)
-        values = {'name': 1,
-                  'id': 1,
+        instance_type="m1.large", os_type="linux"):
+        stubs.stubout_loopingcall_start(self.stubs)
+        values = {'id': 1,
                   'project_id': self.project.id,
                   'user_id': self.user.id,
                   'image_id': image_id,
@@ -325,12 +323,10 @@
                   'instance_type': instance_type,
                   'mac_address': 'aa:bb:cc:dd:ee:ff',
                   'os_type': os_type}
-
-        conn = xenapi_conn.get_connection(False)
-        instance = db.instance_create(values)
-        conn.spawn(instance)
-        self.create_vm_record(conn, os_type)
-        self.check_vm_record(conn)
+        instance = db.instance_create(self.context, values)
+        self.conn.spawn(instance)
+        self.create_vm_record(self.conn, os_type)
+        self.check_vm_record(self.conn)
 
     def test_spawn_not_enough_memory(self):
         FLAGS.xenapi_image_service = 'glance'
@@ -372,27 +368,23 @@
         self.check_vm_params_for_linux_with_external_kernel()
 
     def test_spawn_vlanmanager(self):
-        self.flags(xenapi_image_service = 'glance',
-                   network_manager = 'nova.network.manager.VlanManager',
-                   network_driver = 'nova.network.xenapi_net',
-                   vlan_interface = 'fake0')
-        LOG.debug("Self.network:%s",self.network)
-        LOG.debug("network driver:%s",FLAGS.network_driver)
+        self.flags(xenapi_image_service='glance',
+                   network_manager='nova.network.manager.VlanManager',
+                   network_driver='nova.network.xenapi_net',
+                   vlan_interface='fake0')
         fake_instance_id = 2
-        network_bk=self.network
+        network_bk = self.network
         #ensure we use xenapi_net driver
         self.network = utils.import_object(FLAGS.network_manager)
         self.network.setup_compute_network(None, fake_instance_id)
         self._test_spawn(glance_stubs.FakeGlance.IMAGE_MACHINE,
                          glance_stubs.FakeGlance.IMAGE_KERNEL,
                          glance_stubs.FakeGlance.IMAGE_RAMDISK)
-        url = FLAGS.xenapi_connection_url
-        username = FLAGS.xenapi_connection_username
-        password = FLAGS.xenapi_connection_password
-        session = xenapi_conn.XenAPISession(url, username, password)
-        
+        #TODO(salvatore-orlando): a complete test here would require
+        #a check for making sure the bridge for the VM's VIF is
+        #consistent with bridge specified in nova db
         self.network = network_bk
-    
+
     def tearDown(self):
         super(XenAPIVMTestCase, self).tearDown()
         self.manager.delete_project(self.project)
@@ -403,8 +395,8 @@
 
     def _create_instance(self):
         """Creates and spawns a test instance"""
+        stubs.stubout_loopingcall_start(self.stubs)
         values = {
-            'name': 1,
             'id': 1,
             'project_id': self.project.id,
             'user_id': self.user.id,
@@ -414,7 +406,7 @@
             'instance_type': 'm1.large',
             'mac_address': 'aa:bb:cc:dd:ee:ff',
             'os_type': 'linux'}
-        instance = db.instance_create(values)
+        instance = db.instance_create(self.context, values)
         self.conn.spawn(instance)
         return instance
 
@@ -459,11 +451,13 @@
         db_fakes.stub_out_db_instance_api(self.stubs)
         stubs.stub_out_get_target(self.stubs)
         xenapi_fake.reset()
+        xenapi_fake.create_network('fake', FLAGS.flat_network_bridge)
         self.manager = manager.AuthManager()
         self.user = self.manager.create_user('fake', 'fake', 'fake',
                                              admin=True)
         self.project = self.manager.create_project('fake', 'fake', 'fake')
-        self.values = {'name': 1, 'id': 1,
+        self.context = context.RequestContext('fake', 'fake', False)
+        self.values = {'id': 1,
                   'project_id': self.project.id,
                   'user_id': self.user.id,
                   'image_id': 1,
@@ -474,6 +468,7 @@
                   'os_type': 'linux'}
 
         stubs.stub_out_migration_methods(self.stubs)
+        stubs.stubout_get_this_vm_uuid(self.stubs)
         glance_stubs.stubout_glance_client(self.stubs,
                                            glance_stubs.FakeGlance)
 
@@ -484,14 +479,15 @@
         self.stubs.UnsetAll()
 
     def test_migrate_disk_and_power_off(self):
-        instance = db.instance_create(self.values)
+        instance = db.instance_create(self.context, self.values)
         stubs.stubout_session(self.stubs, stubs.FakeSessionForMigrationTests)
         conn = xenapi_conn.get_connection(False)
         conn.migrate_disk_and_power_off(instance, '127.0.0.1')
 
     def test_finish_resize(self):
-        instance = db.instance_create(self.values)
+        instance = db.instance_create(self.context, self.values)
         stubs.stubout_session(self.stubs, stubs.FakeSessionForMigrationTests)
+        stubs.stubout_loopingcall_start(self.stubs)
         conn = xenapi_conn.get_connection(False)
         conn.finish_resize(instance, dict(base_copy='hurr', cow='durr'))
 
