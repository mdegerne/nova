# vim: tabstop=4 shiftwidth=4 softtabstop=4
# Copyright 2012 Nebula, Inc.
#
#    Licensed under the Apache License, Version 2.0 (the "License"); you may
#    not use this file except in compliance with the License. You may obtain
#    a copy of the License at
#
#         http://www.apache.org/licenses/LICENSE-2.0
#
#    Unless required by applicable law or agreed to in writing, software
#    distributed under the License is distributed on an "AS IS" BASIS, WITHOUT
#    WARRANTIES OR CONDITIONS OF ANY KIND, either express or implied. See the
#    License for the specific language governing permissions and limitations
#    under the License.

import base64
import datetime
import os
import re
import urllib
import uuid

from lxml import etree

from nova.cloudpipe.pipelib import CloudPipe
from nova.compute import api
from nova import context
from nova import db
from nova.network.manager import NetworkManager
from nova.openstack.common import cfg
from nova.openstack.common import importutils
from nova.openstack.common import jsonutils
from nova.openstack.common.log import logging
from nova.openstack.common import timeutils
from nova.scheduler import driver
from nova import test
from nova.tests import fake_network
from nova.tests.image import fake
from nova.tests.integrated import integrated_helpers

CONF = cfg.CONF
CONF.import_opt('allow_resize_to_same_host', 'nova.compute.api')
CONF.import_opt('osapi_compute_extension', 'nova.config')
CONF.import_opt('vpn_image_id', 'nova.config')
LOG = logging.getLogger(__name__)


class NoMatch(test.TestingException):
    pass


class ApiSampleTestBase(integrated_helpers._IntegratedTestBase):
    ctype = 'json'
    all_extensions = False
    extension_name = None

    def setUp(self):
        self.flags(use_ipv6=False,
                   osapi_compute_link_prefix=self._get_host(),
                   osapi_glance_link_prefix=self._get_glance_host())
        if not self.all_extensions:
            ext = [self.extension_name] if self.extension_name else []
            self.flags(osapi_compute_extension=ext)
        super(ApiSampleTestBase, self).setUp()
        fake_network.stub_compute_with_ips(self.stubs)
        self.generate_samples = os.getenv('GENERATE_SAMPLES') is not None

    def _pretty_data(self, data):
        if self.ctype == 'json':
            data = jsonutils.dumps(jsonutils.loads(data), sort_keys=True,
                    indent=4)

        else:
            xml = etree.XML(data)
            data = etree.tostring(xml, encoding="UTF-8",
                    xml_declaration=True, pretty_print=True)
        return '\n'.join(line.rstrip() for line in data.split('\n')).strip()

    def _objectify(self, data):
        if not data:
            return {}
        if self.ctype == 'json':
            # NOTE(vish): allow non-quoted replacements to survive json
            data = re.sub(r'([^"])%\((.+)\)s([^"])', r'\1"%(int:\2)s"\3', data)
            return jsonutils.loads(data)
        else:
            def to_dict(node):
                ret = {}
                if node.items():
                    ret.update(dict(node.items()))
                if node.text:
                    ret['__content__'] = node.text
                if node.tag:
                    ret['__tag__'] = node.tag
                if node.nsmap:
                    ret['__nsmap__'] = node.nsmap
                for element in node:
                    ret.setdefault(node.tag, [])
                    ret[node.tag].append(to_dict(element))
                return ret
            return to_dict(etree.fromstring(data))

    @classmethod
    def _get_sample_path(cls, name, dirname, suffix=''):
        parts = [dirname]
        parts.append('api_samples')
        if cls.all_extensions:
            parts.append('all_extensions')
        if cls.extension_name:
            alias = importutils.import_class(cls.extension_name).alias
            parts.append(alias)
        parts.append(name + "." + cls.ctype + suffix)
        return os.path.join(*parts)

    @classmethod
    def _get_sample(cls, name):
        dirname = os.path.dirname(os.path.abspath(__file__))
        dirname = os.path.join(dirname, "../../../doc")
        return cls._get_sample_path(name, dirname)

    @classmethod
    def _get_template(cls, name):
        dirname = os.path.dirname(os.path.abspath(__file__))
        return cls._get_sample_path(name, dirname, suffix='.tpl')

    def _read_template(self, name):
        template = self._get_template(name)
        if self.generate_samples and not os.path.exists(template):
            with open(template, 'w') as outf:
                pass
        with open(template) as inf:
            return inf.read().strip()

    def _write_sample(self, name, data):
        with open(self._get_sample(name), 'w') as outf:
            outf.write(data)

    def _compare_result(self, subs, expected, result):
        matched_value = None
        if isinstance(expected, dict):
            if not isinstance(result, dict):
                raise NoMatch(
                        _('Result: %(result)s is not a dict.') % locals())
            ex_keys = sorted(expected.keys())
            res_keys = sorted(result.keys())
            if ex_keys != res_keys:
                raise NoMatch(_('Key mismatch:\n'
                        '%(ex_keys)s\n%(res_keys)s') % locals())
            for key in ex_keys:
                res = self._compare_result(subs, expected[key], result[key])
                matched_value = res or matched_value
        elif isinstance(expected, list):
            if not isinstance(result, list):
                raise NoMatch(
                        _('Result: %(result)s is not a list.') % locals())
            if len(expected) != len(result):
                raise NoMatch(
                        _('Length mismatch: %(result)s\n%(expected)s.')
                        % locals())
            for res_obj in result:
                for ex_obj in expected:
                    try:
                        res = self._compare_result(subs, ex_obj, res_obj)
                        break
                    except NoMatch:
                        pass
                else:
                    raise NoMatch(
                            _('Result: %(res_obj)s not in %(expected)s.')
                            % locals())
                matched_value = res or matched_value

        elif isinstance(expected, basestring) and '%' in expected:
            # NOTE(vish): escape stuff for regex
            for char in '[]<>?':
                expected = expected.replace(char, '\\%s' % char)
            # NOTE(vish): special handling of subs that are not quoted. We are
            #             expecting an int but we had to pass in a string
            #             so the json would parse properly.
            if expected.startswith("%(int:"):
                result = str(result)
                expected = expected.replace('int:', '')
            expected = expected % subs
            expected = '^%s$' % expected
            match = re.match(expected, result)
            if not match:
                raise NoMatch(_('Values do not match:\n'
                        '%(expected)s\n%(result)s') % locals())
            try:
                matched_value = match.group('id')
            except IndexError:
                if match.groups():
                    matched_value = match.groups()[0]
        else:
            if isinstance(expected, basestring):
                # NOTE(danms): Ignore whitespace in this comparison
                expected = expected.strip()
                result = result.strip()
            if expected != result:
                raise NoMatch(_('Values do not match:\n'
                        '%(expected)s\n%(result)s') % locals())
        return matched_value

    def _verify_something(self, subs, expected, data):
        result = self._pretty_data(data)
        result = self._objectify(result)
        return self._compare_result(subs, expected, result)

    def generalize_subs(self, subs, vanilla_regexes):
        """Give the test a chance to modify subs after the server response
        was verified, and before the on-disk doc/api_samples file is checked.
        This may be needed by some tests to convert exact matches expected
        from the server into pattern matches to verify what is in the
        sample file.

        If there are no changes to be made, subs is returned unharmed.
        """
        return subs

    def _verify_response(self, name, subs, response):
        expected = self._read_template(name)
        expected = self._objectify(expected)
        with file(self._get_sample(name)) as sample:
            sample_data = sample.read()
        response_data = response.read()

        try:
            response_result = self._verify_something(subs, expected,
                                                     response_data)
            # NOTE(danms): replace some of the subs with patterns for the
            # doc/api_samples check, which won't have things like the
            # correct compute host name. Also let the test do some of its
            # own generalization, if necessary
            vanilla_regexes = self._get_regexes()
            subs['compute_host'] = vanilla_regexes['host_name']
            subs['id'] = vanilla_regexes['id']
            subs = self.generalize_subs(subs, vanilla_regexes)
            self._verify_something(subs, expected, sample_data)
            return response_result
        except NoMatch:
            if self.generate_samples:
                self._write_sample(name, self._pretty_data(response_data))
            raise

    def _get_host(self):
        return 'http://openstack.example.com'

    def _get_glance_host(self):
        return 'http://glance.openstack.example.com'

    def _get_regexes(self):
        if self.ctype == 'json':
            text = r'(\\"|[^"])*'
        else:
            text = r'[^<]*'
        return {
            # NOTE(treinish): Could result in a false positive, but it
            # shouldn't be an issue for this case.
            'timestamp': '\d{4}-[0,1]\d-[0-3]\d[ ,T]'
                         '\d{2}:\d{2}:\d{2}'
                         '(Z|(\+|-)\d{2}:\d{2}|\.\d{6})',
            'password': '[0-9a-zA-Z]{1,12}',
            'ip': '[0-9]{1,3}.[0-9]{1,3}.[0-9]{1,3}.[0-9]{1,3}',
            'ip6': '([0-9a-zA-Z]{1,4}:){1,7}:?[0-9a-zA-Z]{1,4}',
            'id': '(?P<id>[0-9a-f]{8}-[0-9a-f]{4}-[0-9a-f]{4}'
                  '-[0-9a-f]{4}-[0-9a-f]{12})',
            'uuid': '[0-9a-f]{8}-[0-9a-f]{4}-[0-9a-f]{4}'
                    '-[0-9a-f]{4}-[0-9a-f]{12}',
            'reservation_id': 'r-[0-9a-zA-Z]{8}',
            'private_key': '-----BEGIN RSA PRIVATE KEY-----'
                           '[a-zA-Z0-9\n/+=]*'
                           '-----END RSA PRIVATE KEY-----',
            'public_key': 'ssh-rsa[ a-zA-Z0-9/+=]*'
                          'Generated by Nova',
            'fingerprint': '([0-9a-f]{2}:){15}[0-9a-f]{2}',
#            '[0-9a-f]{2}:[0-9a-f]{2}:[0-9a-f]{2}:[0-9a-f]{2}:'
#                           '[0-9a-f]{2}:[0-9a-f]{2}:[0-9a-f]{2}:[0-9a-f]{2}:'
#                           '[0-9a-f]{2}:[0-9a-f]{2}:[0-9a-f]{2}:[0-9a-f]{2}:'
#                           '[0-9a-f]{2}:[0-9a-f]{2}:[0-9a-f]{2}:[0-9a-f]{2}',
            'host': self._get_host(),
            'host_name': '[0-9a-z]{32}',
            'glance_host': self._get_glance_host(),
            'compute_host': self.compute.host,
            'text': text,
        }

    def _get_response(self, url, method, body=None, strip_version=False):
        headers = {}
        headers['Content-Type'] = 'application/' + self.ctype
        headers['Accept'] = 'application/' + self.ctype
        return self.api.api_request(url, body=body, method=method,
                headers=headers, strip_version=strip_version)

    def _do_get(self, url, strip_version=False):
        return self._get_response(url, 'GET', strip_version=strip_version)

    def _do_post(self, url, name, subs, method='POST'):
        body = self._read_template(name) % subs
        sample = self._get_sample(name)
        if self.generate_samples and not os.path.exists(sample):
                self._write_sample(name, body)
        return self._get_response(url, method, body)

    def _do_put(self, url, name, subs):
        return self._do_post(url, name, subs, method='PUT')

    def _do_delete(self, url):
        return self._get_response(url, 'DELETE')


class VersionsSampleJsonTest(ApiSampleTestBase):
    def test_versions_get(self):
        response = self._do_get('', strip_version=True)
        subs = self._get_regexes()
        return self._verify_response('versions-get-resp', subs, response)


class VersionsSampleXmlTest(VersionsSampleJsonTest):
    ctype = 'xml'


class ServersSampleBase(ApiSampleTestBase):
    def _post_server(self):
        subs = {
            'image_id': fake.get_valid_image_id(),
            'host': self._get_host(),
        }
        response = self._do_post('servers', 'server-post-req', subs)
        self.assertEqual(response.status, 202)
        subs = self._get_regexes()
        return self._verify_response('server-post-resp', subs, response)


class ServersSampleJsonTest(ServersSampleBase):
    def test_servers_post(self):
        return self._post_server()

    def test_servers_get(self):
        uuid = self.test_servers_post()
        response = self._do_get('servers/%s' % uuid)
        subs = self._get_regexes()
        subs['hostid'] = '[a-f0-9]+'
        subs['id'] = uuid
        subs['hypervisor_hostname'] = r'[\w\.\-]+'
        return self._verify_response('server-get-resp', subs, response)

    def test_servers_list(self):
        uuid = self._post_server()
        response = self._do_get('servers')
        self.assertEqual(response.status, 200)
        subs = self._get_regexes()
        subs['id'] = uuid
        return self._verify_response('servers-list-resp', subs, response)

    def test_servers_details(self):
        uuid = self._post_server()
        response = self._do_get('servers/detail')
        self.assertEqual(response.status, 200)
        subs = self._get_regexes()
        subs['hostid'] = '[a-f0-9]+'
        subs['id'] = uuid
        subs['hypervisor_hostname'] = r'[\w\.\-]+'
        return self._verify_response('servers-details-resp', subs, response)


class ServersSampleXmlTest(ServersSampleJsonTest):
    ctype = 'xml'


class ServersSampleAllExtensionJsonTest(ServersSampleJsonTest):
    all_extensions = True


class ServersSampleAllExtensionXmlTest(ServersSampleXmlTest):
    all_extensions = True


class ServersMetadataJsonTest(ServersSampleBase):
    def _create_and_set(self, subs):
        uuid = self._post_server()
        response = self._do_put('servers/%s/metadata' % uuid,
                                'server-metadata-all-req',
                                subs)
        self.assertEqual(response.status, 200)
        self._verify_response('server-metadata-all-resp', subs, response)

        return uuid

    def generalize_subs(self, subs, vanilla_regexes):
        subs['value'] = '(Foo|Bar) Value'
        return subs

    def test_metadata_put_all(self):
        """Test setting all metadata for a server"""
        subs = {'value': 'Foo Value'}
        return self._create_and_set(subs)

    def test_metadata_post_all(self):
        """Test updating all metadata for a server"""
        subs = {'value': 'Foo Value'}
        uuid = self._create_and_set(subs)
        subs['value'] = 'Bar Value'
        response = self._do_post('servers/%s/metadata' % uuid,
                                 'server-metadata-all-req',
                                 subs)
        self.assertEqual(response.status, 200)
        self._verify_response('server-metadata-all-resp', subs, response)

    def test_metadata_get_all(self):
        """Test getting all metadata for a server"""
        subs = {'value': 'Foo Value'}
        uuid = self._create_and_set(subs)
        response = self._do_get('servers/%s/metadata' % uuid)
        self.assertEqual(response.status, 200)
        self._verify_response('server-metadata-all-resp', subs, response)

    def test_metadata_put(self):
        """Test putting an individual metadata item for a server"""
        subs = {'value': 'Foo Value'}
        uuid = self._create_and_set(subs)
        subs['value'] = 'Bar Value'
        response = self._do_put('servers/%s/metadata/foo' % uuid,
                                'server-metadata-req',
                                subs)
        self.assertEqual(response.status, 200)
        return self._verify_response('server-metadata-resp', subs, response)

    def test_metadata_get(self):
        """Test getting an individual metadata item for a server"""
        subs = {'value': 'Foo Value'}
        uuid = self._create_and_set(subs)
        response = self._do_get('servers/%s/metadata/foo' % uuid)
        self.assertEqual(response.status, 200)
        return self._verify_response('server-metadata-resp', subs, response)

    def test_metadata_delete(self):
        """Test deleting an individual metadata item for a server"""
        subs = {'value': 'Foo Value'}
        uuid = self._create_and_set(subs)
        response = self._do_delete('servers/%s/metadata/foo' % uuid)
        self.assertEqual(response.status, 204)
        self.assertEqual(response.read(), '')


class ServersMetadataXmlTest(ServersMetadataJsonTest):
    ctype = 'xml'


class ServersIpsJsonTest(ServersSampleBase):
    def test_get(self):
        """Test getting a server's IP information"""
        uuid = self._post_server()
        response = self._do_get('servers/%s/ips' % uuid)
        subs = self._get_regexes()
        return self._verify_response('server-ips-resp', subs, response)

    def test_get_by_network(self):
        """Test getting a server's IP information by network id"""
        uuid = self._post_server()
        response = self._do_get('servers/%s/ips/private' % uuid)
        subs = self._get_regexes()
        return self._verify_response('server-ips-network-resp', subs, response)


class ServersIpsXmlTest(ServersIpsJsonTest):
    ctype = 'xml'


class ExtensionsSampleJsonTest(ApiSampleTestBase):
    all_extensions = True

    def test_extensions_get(self):
        response = self._do_get('extensions')
        subs = self._get_regexes()
        return self._verify_response('extensions-get-resp', subs, response)


class ExtensionsSampleXmlTest(ExtensionsSampleJsonTest):
    ctype = 'xml'


class FlavorsSampleJsonTest(ApiSampleTestBase):

    def test_flavors_get(self):
        response = self._do_get('flavors/1')
        subs = self._get_regexes()
        return self._verify_response('flavor-get-resp', subs, response)

    def test_flavors_list(self):
        response = self._do_get('flavors')
        subs = self._get_regexes()
        return self._verify_response('flavors-list-resp', subs, response)


class FlavorsSampleXmlTest(FlavorsSampleJsonTest):
    ctype = 'xml'


class HostsSampleJsonTest(ApiSampleTestBase):
    extension_name = "nova.api.openstack.compute.contrib.hosts.Hosts"

    def test_host_startup(self):
        response = self._do_get('os-hosts/%s/startup' % self.compute.host)
        self.assertEqual(response.status, 200)
        subs = self._get_regexes()
        return self._verify_response('host-get-startup', subs, response)

    def test_host_reboot(self):
        response = self._do_get('os-hosts/%s/reboot' % self.compute.host)
        self.assertEqual(response.status, 200)
        subs = self._get_regexes()
        return self._verify_response('host-get-reboot', subs, response)

    def test_host_shutdown(self):
        response = self._do_get('os-hosts/%s/shutdown' % self.compute.host)
        self.assertEqual(response.status, 200)
        subs = self._get_regexes()
        return self._verify_response('host-get-shutdown', subs, response)

    def test_host_maintenance(self):
        response = self._do_put('os-hosts/%s' % self.compute.host,
                                'host-put-maintenance-req', {})
        self.assertEqual(response.status, 200)
        subs = self._get_regexes()
        return self._verify_response('host-put-maintenance-resp', subs,
                                     response)

    def test_host_get(self):
        response = self._do_get('os-hosts/%s' % self.compute.host)
        self.assertEqual(response.status, 200)
        subs = self._get_regexes()
        return self._verify_response('host-get-resp', subs, response)

    def test_hosts_list(self):
        response = self._do_get('os-hosts')
        self.assertEqual(response.status, 200)
        subs = self._get_regexes()
        return self._verify_response('hosts-list-resp', subs, response)


class HostsSampleXmlTest(HostsSampleJsonTest):
    ctype = 'xml'


class FlavorsSampleAllExtensionJsonTest(FlavorsSampleJsonTest):
    all_extensions = True


class FlavorsSampleAllExtensionXmlTest(FlavorsSampleXmlTest):
    all_extensions = True


class ImagesSampleJsonTest(ApiSampleTestBase):
    def test_images_list(self):
        """Get api sample of images get list request"""
        response = self._do_get('images')
        subs = self._get_regexes()
        return self._verify_response('images-list-get-resp', subs, response)

    def test_image_get(self):
        """Get api sample of one single image details request"""
        image_id = fake.get_valid_image_id()
        response = self._do_get('images/%s' % image_id)
        self.assertEqual(response.status, 200)
        subs = self._get_regexes()
        subs['image_id'] = image_id
        return self._verify_response('image-get-resp', subs, response)

    def test_images_details(self):
        """Get api sample of all images details request"""
        response = self._do_get('images/detail')
        subs = self._get_regexes()
        return self._verify_response('images-details-get-resp', subs, response)

    def test_image_metadata_get(self):
        """Get api sample of a image metadata request"""
        image_id = fake.get_valid_image_id()
        response = self._do_get('images/%s/metadata' % image_id)
        subs = self._get_regexes()
        subs['image_id'] = image_id
        return self._verify_response('image-metadata-get-resp', subs, response)

    def test_image_metadata_post(self):
        """Get api sample to update metadata of an image metadata request"""
        image_id = fake.get_valid_image_id()
        response = self._do_post(
                'images/%s/metadata' % image_id,
                'image-metadata-post-req', {})
        self.assertEqual(response.status, 200)
        subs = self._get_regexes()
        return self._verify_response('image-metadata-post-resp',
                                     subs, response)

    def test_image_metadata_put(self):
        """Get api sample of image metadata put request"""
        image_id = fake.get_valid_image_id()
        response = self._do_put('images/%s/metadata' % image_id,
                                'image-metadata-put-req', {})
        self.assertEqual(response.status, 200)
        subs = self._get_regexes()
        return self._verify_response('image-metadata-put-resp',
                                     subs, response)

    def test_image_meta_key_get(self):
        """Get api sample of a image metadata key request"""
        image_id = fake.get_valid_image_id()
        key = "kernel_id"
        response = self._do_get('images/%s/metadata/%s' % (image_id, key))
        subs = self._get_regexes()
        return self._verify_response('image-meta-key-get', subs, response)

    def test_image_meta_key_put(self):
        """Get api sample of image metadata key put request"""
        image_id = fake.get_valid_image_id()
        key = "auto_disk_config"
        response = self._do_put('images/%s/metadata/%s' % (image_id, key),
                                'image-meta-key-put-req', {})
        self.assertEqual(response.status, 200)
        subs = self._get_regexes()
        return self._verify_response('image-meta-key-put-resp',
                                     subs,
                                     response)


class ImagesSampleXmlTest(ImagesSampleJsonTest):
    ctype = 'xml'


class LimitsSampleJsonTest(ApiSampleTestBase):
    def test_limits_get(self):
        response = self._do_get('limits')
        subs = self._get_regexes()
        return self._verify_response('limit-get-resp', subs, response)


class LimitsSampleXmlTest(LimitsSampleJsonTest):
    ctype = 'xml'


class ServersActionsJsonTest(ServersSampleBase):
    def _test_server_action(self, uuid, action,
                            subs={}, resp_tpl=None, code=202):
        subs.update({'action': action})
        response = self._do_post('servers/%s/action' % uuid,
                                 'server-action-%s' % action.lower(),
                                 subs)
        self.assertEqual(response.status, code)
        if resp_tpl:
            subs.update(self._get_regexes())
            return self._verify_response(resp_tpl, subs, response)
        else:
            self.assertEqual(response.read(), "")

    def test_server_password(self):
        uuid = self._post_server()
        self._test_server_action(uuid, "changePassword",
                                 {"password": "foo"})

    def test_server_reboot(self):
        uuid = self._post_server()
        self._test_server_action(uuid, "reboot",
                                 {"type": "HARD"})
        self._test_server_action(uuid, "reboot",
                                 {"type": "SOFT"})

    def test_server_rebuild(self):
        uuid = self._post_server()
        image = self.api.get_images()[0]['id']
        subs = {'host': self._get_host(),
                'uuid': image,
                'name': 'foobar',
                'pass': 'seekr3t',
                'ip': '1.2.3.4',
                'ip6': 'fe80::100',
                'hostid': '[a-f0-9]+',
                }
        self._test_server_action(uuid, 'rebuild', subs,
                                 'server-action-rebuild-resp')

    def test_server_resize(self):
        self.flags(allow_resize_to_same_host=True)
        uuid = self._post_server()
        self._test_server_action(uuid, "resize",
                                 {"id": 2,
                                  "host": self._get_host()})
        return uuid

    def test_server_revert_resize(self):
        uuid = self.test_server_resize()
        self._test_server_action(uuid, "revertResize")

    def test_server_confirm_resize(self):
        uuid = self.test_server_resize()
        self._test_server_action(uuid, "confirmResize", code=204)

    def test_server_create_image(self):
        uuid = self._post_server()
        self._test_server_action(uuid, 'createImage',
                                 {'name': 'foo-image',
                                  'meta_var': 'myvar',
                                  'meta_val': 'foobar'})


class ServersActionsXmlTest(ServersActionsJsonTest):
    ctype = 'xml'


class ServersActionsAllJsonTest(ServersActionsJsonTest):
    all_extensions = True


class ServersActionsAllXmlTest(ServersActionsXmlTest):
    all_extensions = True


class ServerStartStopJsonTest(ServersSampleBase):
    extension_name = "nova.api.openstack.compute.contrib" + \
        ".server_start_stop.Server_start_stop"

    def _test_server_action(self, uuid, action):
        response = self._do_post('servers/%s/action' % uuid,
                                 'server_start_stop',
                                 {'action': action})
        self.assertEqual(response.status, 202)
        self.assertEqual(response.read(), "")

    def test_server_start(self):
        uuid = self._post_server()
        self._test_server_action(uuid, 'os-stop')
        self._test_server_action(uuid, 'os-start')

    def test_server_stop(self):
        uuid = self._post_server()
        self._test_server_action(uuid, 'os-stop')


class ServerStartStopXmlTest(ServerStartStopJsonTest):
    ctype = 'xml'


class UserDataJsonTest(ApiSampleTestBase):
    extension_name = "nova.api.openstack.compute.contrib.user_data.User_data"

    def test_user_data_post(self):
        user_data_contents = '#!/bin/bash\n/bin/su\necho "I am in you!"\n'
        user_data = base64.b64encode(user_data_contents)
        subs = {
            'image_id': fake.get_valid_image_id(),
            'host': self._get_host(),
            'user_data': user_data
            }
        response = self._do_post('servers', 'userdata-post-req', subs)

        self.assertEqual(response.status, 202)
        subs.update(self._get_regexes())
        return self._verify_response('userdata-post-resp', subs, response)


class UserDataXmlTest(UserDataJsonTest):
    ctype = 'xml'


class FlavorsExtraDataJsonTest(ApiSampleTestBase):
    extension_name = ('nova.api.openstack.compute.contrib.flavorextradata.'
                      'Flavorextradata')

    def _get_flags(self):
        f = super(FlavorsExtraDataJsonTest, self)._get_flags()
        f['osapi_compute_extension'] = CONF.osapi_compute_extension[:]
        # Flavorextradata extension also needs Flavormanage to be loaded.
        f['osapi_compute_extension'].append(
            'nova.api.openstack.compute.contrib.flavormanage.Flavormanage')
        return f

    def test_flavors_extra_data_get(self):
        response = self._do_get('flavors/1')
        subs = self._get_regexes()
        return self._verify_response('flavors-extra-data-get-resp', subs,
                                     response)

    def test_flavors_extra_data_list(self):
        response = self._do_get('flavors/detail')
        subs = self._get_regexes()
        return self._verify_response('flavors-extra-data-list-resp', subs,
                                     response)

    def test_flavors_extra_data_post(self):
        response = self._do_post('flavors',
                                 'flavors-extra-data-post-req',
                                 {})
        self.assertEqual(response.status, 200)
        subs = self._get_regexes()
        return self._verify_response('flavors-extra-data-post-resp',
                                     subs, response)


class FlavorsExtraDataXmlTest(FlavorsExtraDataJsonTest):
    ctype = 'xml'


class SecurityGroupsSampleJsonTest(ServersSampleBase):
    extension_name = "nova.api.openstack.compute.contrib" + \
                     ".security_groups.Security_groups"

    def test_security_group_create(self):
        name = self.ctype + '-test'
        subs = {
                'group_name': name,
                "description": "description",
        }
        response = self._do_post('os-security-groups',
                                 'security-group-post-req', subs)
        self.assertEqual(response.status, 200)
        self._verify_response('security-groups-create-resp', subs, response)

    def test_security_groups_list(self):
        """Get api sample of security groups get list request"""
        response = self._do_get('os-security-groups')
        subs = self._get_regexes()
        return self._verify_response('security-groups-list-get-resp',
                                      subs, response)

    def test_security_groups_get(self):
        """Get api sample of security groups get request"""
        security_group_id = '1'
        response = self._do_get('os-security-groups/%s' % security_group_id)
        subs = self._get_regexes()
        return self._verify_response('security-groups-get-resp',
                                      subs, response)

    def test_security_groups_list_server(self):
        """Get api sample of security groups for a specific server."""
        uuid = self._post_server()
        response = self._do_get('servers/%s/os-security-groups' % uuid)
        subs = self._get_regexes()
        return self._verify_response('server-security-groups-list-resp',
                                      subs, response)


class SecurityGroupsSampleXmlTest(SecurityGroupsSampleJsonTest):
    ctype = 'xml'


class SchedulerHintsJsonTest(ApiSampleTestBase):
    extension_name = ("nova.api.openstack.compute.contrib.scheduler_hints."
                     "Scheduler_hints")

    def test_scheduler_hints_post(self):
        """Get api sample of scheduler hint post request"""
        hints = {'image_id': fake.get_valid_image_id(),
                 'image_near': str(uuid.uuid4())
        }
        response = self._do_post('servers', 'scheduler-hints-post-req',
                                 hints)
        self.assertEqual(response.status, 202)
        subs = self._get_regexes()
        return self._verify_response('scheduler-hints-post-resp', subs,
                                     response)


class SchedulerHintsXmlTest(SchedulerHintsJsonTest):
    ctype = 'xml'


class ConsoleOutputSampleJsonTest(ServersSampleBase):
    extension_name = "nova.api.openstack.compute.contrib" + \
                                     ".console_output.Console_output"

    def test_get_console_output(self):
        uuid = self._post_server()
        response = self._do_post('servers/%s/action' % uuid,
                                 'console-output-post-req',
                                {'action': 'os-getConsoleOutput'})
        self.assertEqual(response.status, 200)
        subs = self._get_regexes()
        return self._verify_response('console-output-post-resp',
                                       subs, response)


class ConsoleOutputSampleXmlTest(ConsoleOutputSampleJsonTest):
        ctype = 'xml'


class ExtendedServerAttributesJsonTest(ServersSampleBase):
    extension_name = "nova.api.openstack.compute.contrib" + \
                     ".extended_server_attributes" + \
                     ".Extended_server_attributes"

    def test_extended_server_attrs_get(self):
        uuid = self._post_server()

        response = self._do_get('servers/%s' % uuid)
        subs = self._get_regexes()
        subs['hostid'] = '[a-f0-9]+'
        subs['id'] = uuid
        subs['instance_name'] = 'instance-\d{8}'
        subs['hypervisor_hostname'] = r'[\w\.\-]+'
        return self._verify_response('extended-server-attrs-get',
                                     subs, response)

    def test_extended_server_attrs_list(self):
        uuid = self._post_server()

        response = self._do_get('servers/detail')
        subs = self._get_regexes()
        subs['hostid'] = '[a-f0-9]+'
        subs['id'] = uuid
        subs['instance_name'] = 'instance-\d{8}'
        subs['hypervisor_hostname'] = r'[\w\.\-]+'
        return self._verify_response('extended-server-attrs-list',
                                     subs, response)


class ExtendedServerAttributesXmlTest(ExtendedServerAttributesJsonTest):
    ctype = 'xml'


class FloatingIpsJsonTest(ApiSampleTestBase):
    extension_name = "nova.api.openstack.compute.contrib." \
        "floating_ips.Floating_ips"

    def setUp(self):
        super(FloatingIpsJsonTest, self).setUp()
        pool = CONF.default_floating_pool
        interface = CONF.public_interface

        self.ip_pool = [
            {
                'address': "10.10.10.1",
                'pool': pool,
                'interface': interface
                },
            {
                'address': "10.10.10.2",
                'pool': pool,
                'interface': interface
                },
            {
                'address': "10.10.10.3",
                'pool': pool,
                'interface': interface
                },
            ]
        self.compute.db.floating_ip_bulk_create(
            context.get_admin_context(), self.ip_pool)

    def tearDown(self):
        self.compute.db.floating_ip_bulk_destroy(
            context.get_admin_context(), self.ip_pool)
        super(FloatingIpsJsonTest, self).tearDown()

    def test_floating_ips_list_empty(self):
        response = self._do_get('os-floating-ips')

        self.assertEqual(response.status, 200)
        subs = self._get_regexes()
        return self._verify_response('floating-ips-list-empty-resp',
                                     subs, response)

    def test_floating_ips_list(self):
        self._do_post('os-floating-ips',
                      'floating-ips-create-nopool-req',
                      {})
        self._do_post('os-floating-ips',
                      'floating-ips-create-nopool-req',
                      {})

        response = self._do_get('os-floating-ips')
        self.assertEqual(response.status, 200)
        subs = self._get_regexes()
        return self._verify_response('floating-ips-list-resp',
                                     subs, response)

    def test_floating_ips_create_nopool(self):
        response = self._do_post('os-floating-ips',
                                 'floating-ips-create-nopool-req',
                                 {})
        self.assertEqual(response.status, 200)
        subs = self._get_regexes()
        self._verify_response('floating-ips-create-resp',
                              subs, response)

    def test_floating_ips_create(self):
        response = self._do_post('os-floating-ips',
                                 'floating-ips-create-req',
                                 {"pool": CONF.default_floating_pool})
        self.assertEqual(response.status, 200)
        subs = self._get_regexes()
        self._verify_response('floating-ips-create-resp',
                              subs, response)

    def test_floating_ips_get(self):
        self.test_floating_ips_create()
        # NOTE(sdague): the first floating ip will always have 1 as an id,
        # but it would be better if we could get this from the create
        response = self._do_get('os-floating-ips/%d' % 1)
        self.assertEqual(response.status, 200)
        subs = self._get_regexes()
        self._verify_response('floating-ips-create-resp',
                              subs, response)

    def test_floating_ips_delete(self):
        self.test_floating_ips_create()
        response = self._do_delete('os-floating-ips/%d' % 1)
        self.assertEqual(response.status, 202)


class FloatingIpsXmlTest(FloatingIpsJsonTest):
    ctype = 'xml'


class FloatingIpsBulkJsonTest(ApiSampleTestBase):
    extension_name = "nova.api.openstack.compute.contrib." \
        "floating_ips_bulk.Floating_ips_bulk"

    def setUp(self):
        super(FloatingIpsBulkJsonTest, self).setUp()
        pool = CONF.default_floating_pool
        interface = CONF.public_interface

        self.ip_pool = [
            {
                'address': "10.10.10.1",
                'pool': pool,
                'interface': interface
                },
            {
                'address': "10.10.10.2",
                'pool': pool,
                'interface': interface
                },
            {
                'address': "10.10.10.3",
                'pool': pool,
                'interface': interface,
                'host': "testHost"
                },
            ]
        self.compute.db.floating_ip_bulk_create(
            context.get_admin_context(), self.ip_pool)

    def tearDown(self):
        self.compute.db.floating_ip_bulk_destroy(
            context.get_admin_context(), self.ip_pool)
        super(FloatingIpsBulkJsonTest, self).tearDown()

    def test_floating_ips_bulk_list(self):
        response = self._do_get('os-floating-ips-bulk')
        self.assertEqual(response.status, 200)
        subs = self._get_regexes()
        return self._verify_response('floating-ips-bulk-list-resp', subs,
                                     response)

    def test_floating_ips_bulk_list_by_host(self):
        response = self._do_get('os-floating-ips-bulk/testHost')
        self.assertEqual(response.status, 200)
        subs = self._get_regexes()
        return self._verify_response('floating-ips-bulk-list-by-host-resp',
                                     subs, response)

    def test_floating_ips_bulk_create(self):
        response = self._do_post('os-floating-ips-bulk',
                                 'floating-ips-bulk-create-req',
                                 {"ip_range": "192.168.1.0/24",
                                  "pool": CONF.default_floating_pool,
                                  "interface": CONF.public_interface})
        self.assertEqual(response.status, 200)
        subs = self._get_regexes()
        return self._verify_response('floating-ips-bulk-create-resp', subs,
                                     response)

    def test_floating_ips_bulk_delete(self):
        response = self._do_put('os-floating-ips-bulk/delete',
                                'floating-ips-bulk-delete-req',
                                {"ip_range": "192.168.1.0/24"})
        self.assertEqual(response.status, 200)
        subs = self._get_regexes()
        return self._verify_response('floating-ips-bulk-delete-resp', subs,
                                     response)


class FloatingIpsBulkXmlTest(FloatingIpsBulkJsonTest):
    ctype = 'xml'


class KeyPairsSampleJsonTest(ApiSampleTestBase):
    extension_name = "nova.api.openstack.compute.contrib.keypairs.Keypairs"

    def generalize_subs(self, subs, vanilla_regexes):
        subs['keypair_name'] = 'keypair-[0-9a-f-]+'
        return subs

    def test_keypairs_post(self, public_key=None):
        """Get api sample of key pairs post request"""
        key_name = 'keypair-' + str(uuid.uuid4())
        response = self._do_post('os-keypairs', 'keypairs-post-req',
                                 {'keypair_name': key_name})
        subs = self._get_regexes()
        subs['keypair_name'] = '(%s)' % key_name
        self.assertEqual(response.status, 200)
        self._verify_response('keypairs-post-resp', subs, response)
        # NOTE(maurosr): return the key_name is necessary cause the
        # verification returns the label of the last compared information in
        # the response, not necessarily the key name.
        return key_name

    def test_keypairs_import_key_post(self):
        """Get api sample of key pairs post to import user's key"""
        key_name = 'keypair-' + str(uuid.uuid4())
        subs = {
            'keypair_name': key_name,
            'public_key': "ssh-rsa AAAAB3NzaC1yc2EAAAADAQABAAAAgQDx8nkQv/zgGg"
                          "B4rMYmIf+6A4l6Rr+o/6lHBQdW5aYd44bd8JttDCE/F/pNRr0l"
                          "RE+PiqSPO8nDPHw0010JeMH9gYgnnFlyY3/OcJ02RhIPyyxYpv"
                          "9FhY+2YiUkpwFOcLImyrxEsYXpD/0d3ac30bNH6Sw9JD9UZHYc"
                          "pSxsIbECHw== Generated by Nova"
        }
        response = self._do_post('os-keypairs', 'keypairs-import-post-req',
                                 subs)
        subs = self._get_regexes()
        subs['keypair_name'] = '(%s)' % key_name
        self.assertEqual(response.status, 200)
        self._verify_response('keypairs-import-post-resp', subs, response)

    def test_keypairs_get(self):
        """Get api sample of key pairs get request"""
        key_name = self.test_keypairs_post()
        response = self._do_get('os-keypairs')
        subs = self._get_regexes()
        subs['keypair_name'] = '(%s)' % key_name
        return self._verify_response('keypairs-get-resp', subs, response)


class KeyPairsSampleXmlTest(KeyPairsSampleJsonTest):
    ctype = 'xml'


class RescueJsonTest(ServersSampleBase):
    extension_name = ("nova.api.openstack.compute.contrib"
                     ".rescue.Rescue")

    def _rescue(self, uuid):
        req_subs = {
            'password': 'MySecretPass'
        }
        response = self._do_post('servers/%s/action' % uuid,
                                 'server-rescue-req', req_subs)
        self._verify_response('server-rescue', req_subs, response)

    def _unrescue(self, uuid):
        response = self._do_post('servers/%s/action' % uuid,
                                 'server-unrescue-req', {})
        self.assertEqual(response.status, 202)

    def test_server_rescue(self):
        uuid = self._post_server()

        self._rescue(uuid)

        # Do a server get to make sure that the 'RESCUE' state is set
        response = self._do_get('servers/%s' % uuid)
        subs = self._get_regexes()
        subs['hostid'] = '[a-f0-9]+'
        subs['id'] = uuid
        subs['status'] = 'RESCUE'

        self._verify_response('server-get-resp-rescue', subs, response)

    def test_server_unrescue(self):
        uuid = self._post_server()

        self._rescue(uuid)
        self._unrescue(uuid)

        # Do a server get to make sure that the 'ACTIVE' state is back
        response = self._do_get('servers/%s' % uuid)
        subs = self._get_regexes()
        subs['hostid'] = '[a-f0-9]+'
        subs['id'] = uuid
        subs['status'] = 'ACTIVE'

        self._verify_response('server-get-resp-unrescue', subs, response)


class RescueXmlTest(RescueJsonTest):
    ctype = 'xml'


class VirtualInterfacesJsonTest(ServersSampleBase):
    extension_name = ("nova.api.openstack.compute.contrib"
                     ".virtual_interfaces.Virtual_interfaces")

    def test_vifs_list(self):
        uuid = self._post_server()

        response = self._do_get('servers/%s/os-virtual-interfaces' % uuid)
        self.assertEqual(response.status, 200)

        subs = self._get_regexes()
        subs['mac_addr'] = '(?:[a-f0-9]{2}:){5}[a-f0-9]{2}'

        self._verify_response('vifs-list-resp', subs, response)


class VirtualInterfacesXmlTest(VirtualInterfacesJsonTest):
    ctype = 'xml'


class CloudPipeSampleJsonTest(ApiSampleTestBase):
    extension_name = "nova.api.openstack.compute.contrib.cloudpipe.Cloudpipe"

    def setUp(self):
        super(CloudPipeSampleJsonTest, self).setUp()

        def get_user_data(self, project_id):
            """Stub method to generate user data for cloudpipe tests"""
            return "VVNFUiBEQVRB\n"

        def network_api_get(self, context, network_uuid):
            """Stub to get a valid network and its information"""
            return {'vpn_public_address': '127.0.0.1',
                    'vpn_public_port': 22}

        self.stubs.Set(CloudPipe, 'get_encoded_zip', get_user_data)
        self.stubs.Set(NetworkManager, "get_network", network_api_get)

    def generalize_subs(self, subs, vanilla_regexes):
        subs['project_id'] = 'cloudpipe-[0-9a-f-]+'
        return subs

    def test_cloud_pipe_create(self):
        """Get api samples of cloud pipe extension creation"""
        self.flags(vpn_image_id=fake.get_valid_image_id())
        project = {'project_id': 'cloudpipe-' + str(uuid.uuid4())}
        response = self._do_post('os-cloudpipe', 'cloud-pipe-create-req',
                                 project)
        self.assertEqual(response.status, 200)
        subs = self._get_regexes()
        subs.update(project)
        subs['image_id'] = CONF.vpn_image_id
        self._verify_response('cloud-pipe-create-resp', subs, response)
        return project

    def test_cloud_pipe_list(self):
        """Get api samples of cloud pipe extension get request"""
        project = self.test_cloud_pipe_create()
        response = self._do_get('os-cloudpipe')
        self.assertEqual(response.status, 200)
        subs = self._get_regexes()
        subs.update(project)
        subs['image_id'] = CONF.vpn_image_id
        return self._verify_response('cloud-pipe-get-resp', subs, response)


class CloudPipeSampleXmlTest(CloudPipeSampleJsonTest):
    ctype = "xml"


class CloudPipeUpdateJsonTest(ApiSampleTestBase):
    extension_name = ("nova.api.openstack.compute.contrib"
                      ".cloudpipe_update.Cloudpipe_update")

    def _get_flags(self):
        f = super(CloudPipeUpdateJsonTest, self)._get_flags()
        f['osapi_compute_extension'] = CONF.osapi_compute_extension[:]
        # Cloudpipe_update also needs cloudpipe to be loaded
        f['osapi_compute_extension'].append(
            'nova.api.openstack.compute.contrib.cloudpipe.Cloudpipe')
        return f

    def setUp(self):
        super(CloudPipeUpdateJsonTest, self).setUp()

    def test_cloud_pipe_update(self):
        subs = {'vpn_ip': '192.168.1.1',
                'vpn_port': 2000}
        response = self._do_put('os-cloudpipe/configure-project',
                                'cloud-pipe-update-req',
                                subs)
        self.assertEqual(response.status, 202)


class CloudPipeUpdateXmlTest(CloudPipeUpdateJsonTest):
    ctype = "xml"


class AggregatesSampleJsonTest(ServersSampleBase):
    extension_name = "nova.api.openstack.compute.contrib" + \
                                     ".aggregates.Aggregates"

    def test_aggregate_create(self):
        subs = {
            "aggregate_id": '(?P<id>\d+)'
        }
        response = self._do_post('os-aggregates', 'aggregate-post-req', subs)
        self.assertEqual(response.status, 200)
        subs.update(self._get_regexes())
        return self._verify_response('aggregate-post-resp', subs, response)

    def test_list_aggregates(self):
        self.test_aggregate_create()
        response = self._do_get('os-aggregates')
        subs = self._get_regexes()
        return self._verify_response('aggregates-list-get-resp',
                                      subs, response)

    def test_aggregate_get(self):
        agg_id = self.test_aggregate_create()
        response = self._do_get('os-aggregates/%s' % agg_id)
        subs = self._get_regexes()
        return self._verify_response('aggregates-get-resp', subs, response)

    def test_add_metadata(self):
        agg_id = self.test_aggregate_create()
        response = self._do_post('os-aggregates/%s/action' % agg_id,
                                 'aggregate-metadata-post-req',
                                 {'action': 'set_metadata'})
        subs = self._get_regexes()
        return self._verify_response('aggregates-metadata-post-resp',
                                      subs, response)

    def test_add_host(self):
        aggregate_id = self.test_aggregate_create()
        subs = {
            "host_name": self.compute.host,
        }
        response = self._do_post('os-aggregates/%s/action' % aggregate_id,
                                 'aggregate-add-host-post-req', subs)
        subs.update(self._get_regexes())
        return self._verify_response('aggregates-add-host-post-resp',
                                      subs, response)

    def test_remove_host(self):
        self.test_add_host()
        subs = {
            "host_name": self.compute.host,
        }
        response = self._do_post('os-aggregates/1/action',
                                 'aggregate-remove-host-post-req', subs)
        subs.update(self._get_regexes())
        return self._verify_response('aggregates-remove-host-post-resp',
                                      subs, response)

    def test_update_aggregate(self):
        aggregate_id = self.test_aggregate_create()
        response = self._do_put('os-aggregates/%s' % aggregate_id,
                                  'aggregate-update-post-req', {})
        subs = self._get_regexes()
        return self._verify_response('aggregate-update-post-resp',
                                      subs, response)


class AggregatesSampleXmlTest(AggregatesSampleJsonTest):
    ctype = 'xml'


class CertificatesSamplesJsonTest(ApiSampleTestBase):
    extension_name = ("nova.api.openstack.compute.contrib.certificates."
                      "Certificates")

    def setUp(self):
        super(CertificatesSamplesJsonTest, self).setUp()

    def test_create_certificates(self):
        response = self._do_post('os-certificates',
                                 'certificate-create-req', {})
        self.assertEqual(response.status, 200)
        subs = self._get_regexes()
        return self._verify_response('certificate-create-resp', subs, response)

    def test_get_root_certificate(self):
        response = self._do_get('os-certificates/root')
        self.assertEqual(response.status, 200)
        subs = self._get_regexes()
        return self._verify_response('certificate-get-root-resp', subs,
                                     response)


class CertificatesSamplesXmlTest(CertificatesSamplesJsonTest):
    ctype = 'xml'


class UsedLimitsSamplesJsonTest(ApiSampleTestBase):
    extension_name = ("nova.api.openstack.compute.contrib.used_limits."
                      "Used_limits")

    def test_get_used_limits(self):
        """Get api sample to used limits"""
        response = self._do_get('limits')
        self.assertEqual(response.status, 200)
        subs = self._get_regexes()
        return self._verify_response('usedlimits-get-resp', subs, response)


class UsedLimitsSamplesXmlTest(UsedLimitsSamplesJsonTest):
    ctype = "xml"


class MultipleCreateJsonTest(ServersSampleBase):
    extension_name = ("nova.api.openstack.compute.contrib.multiple_create."
                      "Multiple_create")

    def test_multiple_create(self):
        subs = {
            'image_id': fake.get_valid_image_id(),
            'host': self._get_host(),
            'min_count': "2",
            'max_count': "3"
        }
        response = self._do_post('servers', 'multiple-create-post-req', subs)
        self.assertEqual(response.status, 202)
        subs.update(self._get_regexes())
        return self._verify_response('multiple-create-post-resp',
                                      subs, response)

    def test_multiple_create_without_reservation_id(self):
        subs = {
            'image_id': fake.get_valid_image_id(),
            'host': self._get_host(),
            'min_count': "2",
            'max_count': "3"
        }
        response = self._do_post('servers', 'multiple-create-no-resv-post-req',
                                  subs)
        self.assertEqual(response.status, 202)
        subs.update(self._get_regexes())
        return self._verify_response('multiple-create-no-resv-post-resp',
                                      subs, response)


class MultipleCreateXmlTest(MultipleCreateJsonTest):
    ctype = 'xml'


class SimpleTenantUsageSampleJsonTest(ServersSampleBase):
    extension_name = ("nova.api.openstack.compute.contrib.simple_tenant_usage."
                      "Simple_tenant_usage")

    def setUp(self):
        """setUp method for simple tenant usage"""
        super(SimpleTenantUsageSampleJsonTest, self).setUp()
        self._post_server()
        timeutils.set_time_override(timeutils.utcnow() +
                                    datetime.timedelta(hours=1))
        self.query = {
            'start': str(timeutils.utcnow() - datetime.timedelta(hours=1)),
            'end': str(timeutils.utcnow())
        }

    def tearDown(self):
        """tearDown method for simple tenant usage"""
        super(SimpleTenantUsageSampleJsonTest, self).tearDown()
        timeutils.clear_time_override()

    def test_get_tenants_usage(self):
        """Get api sample to get all tenants usage request"""
        response = self._do_get('os-simple-tenant-usage?%s' % (
                                                urllib.urlencode(self.query)))
        self.assertEqual(response.status, 200)
        subs = self._get_regexes()
        self._verify_response('simple-tenant-usage-get', subs, response)

    def test_get_tenant_usage_details(self):
        """Get api sample to get specific tenant usage request"""
        tenant_id = 'openstack'
        response = self._do_get('os-simple-tenant-usage/%s?%s' % (tenant_id,
                                                urllib.urlencode(self.query)))
        self.assertEqual(response.status, 200)
        subs = self._get_regexes()
        self._verify_response('simple-tenant-usage-get-specific', subs,
                              response)


class SimpleTenantUsageSampleXmlTest(SimpleTenantUsageSampleJsonTest):
    ctype = "xml"


class ServerDiagnosticsSamplesJsonTest(ServersSampleBase):
    extension_name = ("nova.api.openstack.compute.contrib.server_diagnostics."
                      "Server_diagnostics")

    def test_server_diagnostics_get(self):
        uuid = self._post_server()
        response = self._do_get('servers/%s/diagnostics' % uuid)
        self.assertEqual(response.status, 200)
        subs = self._get_regexes()
        return self._verify_response('server-diagnostics-get-resp', subs,
                                     response)


class ServerDiagnosticsSamplesXmlTest(ServerDiagnosticsSamplesJsonTest):
    ctype = "xml"


class AvailabilityZoneJsonTest(ServersSampleBase):
    extension_name = ("nova.api.openstack.compute.contrib.availability_zone."
                      "Availability_zone")

    def test_create_availability_zone(self):
        subs = {
            'image_id': fake.get_valid_image_id(),
            'host': self._get_host(),
            "availability_zone": "nova"
        }
        response = self._do_post('servers', 'availability-zone-post-req', subs)
        self.assertEqual(response.status, 202)
        subs.update(self._get_regexes())
        return self._verify_response('availability-zone-post-resp',
                                      subs, response)


class AvailabilityZoneXmlTest(AvailabilityZoneJsonTest):
    ctype = "xml"


class AdminActionsSamplesJsonTest(ServersSampleBase):
    extension_name = ("nova.api.openstack.compute.contrib.admin_actions."
                      "Admin_actions")

    def setUp(self):
        """setUp Method for AdminActions api samples extension
        This method creates the server that will be used in each tests"""
        super(AdminActionsSamplesJsonTest, self).setUp()
        self.uuid = self._post_server()

    def test_post_pause(self):
        """Get api samples to pause server request"""
        response = self._do_post('servers/%s/action' % self.uuid,
                                 'admin-actions-pause', {})
        self.assertEqual(response.status, 202)

    def test_post_unpause(self):
        """Get api samples to unpause server request"""
        self.test_post_pause()
        response = self._do_post('servers/%s/action' % self.uuid,
                                 'admin-actions-unpause', {})
        self.assertEqual(response.status, 202)

    def test_post_suspend(self):
        """Get api samples to suspend server request"""
        response = self._do_post('servers/%s/action' % self.uuid,
                                 'admin-actions-suspend', {})
        self.assertEqual(response.status, 202)

    def test_post_resume(self):
        """Get api samples to server resume request"""
        self.test_post_suspend()
        response = self._do_post('servers/%s/action' % self.uuid,
                                 'admin-actions-resume', {})
        self.assertEqual(response.status, 202)

    def test_post_migrate(self):
        """Get api samples to migrate server request"""
        response = self._do_post('servers/%s/action' % self.uuid,
                                 'admin-actions-migrate', {})
        self.assertEqual(response.status, 202)

    def test_post_reset_network(self):
        """Get api samples to reset server network request"""
        response = self._do_post('servers/%s/action' % self.uuid,
                                 'admin-actions-reset-network', {})
        self.assertEqual(response.status, 202)

    def test_post_inject_network_info(self):
        """Get api samples to inject network info request"""
        response = self._do_post('servers/%s/action' % self.uuid,
                                 'admin-actions-inject-network-info', {})
        self.assertEqual(response.status, 202)

    def test_post_lock_server(self):
        """Get api samples to lock server request"""
        response = self._do_post('servers/%s/action' % self.uuid,
                                 'admin-actions-lock-server', {})
        self.assertEqual(response.status, 202)

    def test_post_unlock_server(self):
        """Get api samples to unlock server request"""
        self.test_post_lock_server()
        response = self._do_post('servers/%s/action' % self.uuid,
                                 'admin-actions-unlock-server', {})
        self.assertEqual(response.status, 202)

    def test_post_backup_server(self):
        """Get api samples to backup server request"""
        def image_details(self, context, **kwargs):
            """This stub is specifically used on the backup action."""
            # NOTE(maurosr): I've added this simple stub cause backup action
            # was trapped in infinite loop during fetch image phase since the
            # fake Image Service always returns the same set of images
            return None

        self.stubs.Set(fake._FakeImageService, 'detail', image_details)

        response = self._do_post('servers/%s/action' % self.uuid,
                                 'admin-actions-backup-server', {})
        self.assertEqual(response.status, 202)

    def test_post_live_migrate_server(self):
        """Get api samples to server live migrate request"""
        def fake_live_migration_src_check(self, context, instance_ref):
            """Skip live migration scheduler checks"""
            return

        def fake_live_migration_dest_check(self, context, instance_ref, dest):
            """Skip live migration scheduler checks"""
            return

        def fake_live_migration_common(self, context, instance_ref, dest):
            """Skip live migration scheduler checks"""
            return
        self.stubs.Set(driver.Scheduler, '_live_migration_src_check',
                       fake_live_migration_src_check)
        self.stubs.Set(driver.Scheduler, '_live_migration_dest_check',
                       fake_live_migration_dest_check)
        self.stubs.Set(driver.Scheduler, '_live_migration_common_check',
                       fake_live_migration_common)

        def fake_get_compute(context, host):
            service = dict(host=host,
                           binary='nova-compute',
                           topic='compute',
                           report_count=1,
                           updated_at='foo',
                           hypervisor_type='bar',
                           hypervisor_version='1',
                           disabled=False)
            return [{'compute_node': [service]}]
        self.stubs.Set(db, "service_get_all_compute_by_host", fake_get_compute)

        response = self._do_post('servers/%s/action' % self.uuid,
                                 'admin-actions-live-migrate',
                                 {'hostname': self.compute.host})
        self.assertEqual(response.status, 202)

    def test_post_reset_state(self):
        """get api samples to server reset state request"""
        response = self._do_post('servers/%s/action' % self.uuid,
                                 'admin-actions-reset-server-state', {})
        self.assertEqual(response.status, 202)


class AdminActionsSamplesXmlTest(AdminActionsSamplesJsonTest):
    ctype = 'xml'


class ConsolesSampleJsonTests(ServersSampleBase):
    extension_name = ("nova.api.openstack.compute.contrib"
                                     ".consoles.Consoles")

    def test_get_vnc_console(self):
        uuid = self._post_server()
        response = self._do_post('servers/%s/action' % uuid,
                                 'get-vnc-console-post-req',
                                {'action': 'os-getVNCConsole'})
        self.assertEqual(response.status, 200)
        subs = self._get_regexes()
        subs["url"] = \
            "((https?):((//)|(\\\\))+([\w\d:#@%/;$()~_?\+-=\\\.&](#!)?)*)"
        return self._verify_response('get-vnc-console-post-resp',
                                       subs, response)


<<<<<<< HEAD
class ConsoleOutputSampleXmlTests(ConsoleOutputSampleJsonTest):
        ctype = 'xml'


class DeferredDeleteSampleJsonTests(ServersSampleBase):
    extension_name = ("nova.api.openstack.compute.contrib"
                                     ".deferred_delete.Deferred_delete")

    def setUp(self):
        super(DeferredDeleteSampleJsonTests, self).setUp()
        self.flags(reclaim_instance_interval=1)

    def test_restore(self):
        uuid = self._post_server()
        response = self._do_delete('servers/%s' % uuid)

        response = self._do_post('servers/%s/action' % uuid,
                                 'restore-post-req', {})
        self.assertEqual(response.status, 202)
        self.assertEqual(response.read(), '')

    def test_force_delete(self):
        uuid = self._post_server()
        response = self._do_delete('servers/%s' % uuid)

        response = self._do_post('servers/%s/action' % uuid,
                                 'force-delete-post-req', {})
        self.assertEqual(response.status, 202)
        self.assertEqual(response.read(), '')


class DeferredDeleteSampleXmlTests(DeferredDeleteSampleJsonTests):
=======
class ConsolesSampleXmlTests(ConsolesSampleJsonTests):
>>>>>>> 324ae560
        ctype = 'xml'<|MERGE_RESOLUTION|>--- conflicted
+++ resolved
@@ -1660,8 +1660,7 @@
                                        subs, response)
 
 
-<<<<<<< HEAD
-class ConsoleOutputSampleXmlTests(ConsoleOutputSampleJsonTest):
+class ConsolesSampleXmlTests(ConsolesSampleJsonTests):
         ctype = 'xml'
 
 
@@ -1693,7 +1692,4 @@
 
 
 class DeferredDeleteSampleXmlTests(DeferredDeleteSampleJsonTests):
-=======
-class ConsolesSampleXmlTests(ConsolesSampleJsonTests):
->>>>>>> 324ae560
         ctype = 'xml'