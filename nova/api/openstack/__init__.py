--- conflicted
+++ resolved
@@ -111,11 +111,6 @@
                         parent_resource=dict(member_name='server',
                         collection_name='servers'))
 
-        mapper.resource("volume_attachment", "volume_attachment",
-                        controller=volume_attachments.Controller(),
-                        parent_resource=dict(member_name='server',
-                        collection_name='servers'))
-
         mapper.resource("console", "consoles",
                         controller=consoles.Controller(),
                         parent_resource=dict(member_name='server',
@@ -134,14 +129,17 @@
         _limits = limits.LimitsController()
         mapper.resource("limit", "limits", controller=_limits)
 
-<<<<<<< HEAD
         #NOTE(justinsb): volumes is not yet part of the official API
         mapper.resource("volume", "volumes",
                         controller=volumes.Controller(),
                         collection={'detail': 'GET'})
 
+        mapper.resource("volume_attachment", "volume_attachment",
+                        controller=volume_attachments.Controller(),
+                        parent_resource=dict(member_name='server',
+                        collection_name='servers'))
+
         super(APIRouter, self).__init__(mapper)
-=======
 
 class APIRouterV10(APIRouter):
     """Define routes specific to OpenStack API V1.0."""
@@ -163,7 +161,6 @@
                         controller=servers.ControllerV11(),
                         collection={'detail': 'GET'},
                         member=self.server_members)
->>>>>>> 86b3cc94
 
 
 class Versions(wsgi.Application):
