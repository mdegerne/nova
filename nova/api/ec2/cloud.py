--- conflicted
+++ resolved
@@ -481,26 +481,16 @@
         return {'releaseResponse': ["Address released."]}
 
     def associate_address(self, context, instance_id, public_ip, **kwargs):
-<<<<<<< HEAD
-        instance_ref = db.instance_get_by_str(context, instance_id)
+        instance_ref = db.instance_get_by_ec2_id(context, instance_id)
         fixed_address = db.instance_get_fixed_address(context,
                                                       instance_ref['id'])
-=======
-        instance_ref = db.instance_get_by_ec2_id(context, instance_id)
-        fixed_ip_ref = db.fixed_ip_get_by_instance(context, instance_ref['id'])
->>>>>>> 2b65cf96
         floating_ip_ref = db.floating_ip_get_by_address(context, public_ip)
         network_topic = self._get_network_topic(context)
         rpc.cast(network_topic,
                  {"method": "associate_floating_ip",
                   "args": {"context": None,
-<<<<<<< HEAD
-                           "floating_address": floating_ip_ref['str_id'],
+                           "floating_address": floating_ip_ref['address'],
                            "fixed_address": fixed_address}})
-=======
-                           "floating_address": floating_ip_ref['address'],
-                           "fixed_address": fixed_ip_ref['address']}})
->>>>>>> 2b65cf96
         return {'associateResponse': ["Address associated."]}
 
     def disassociate_address(self, context, public_ip, **kwargs):
