--- conflicted
+++ resolved
@@ -97,15 +97,11 @@
         vm_ref = self._create_vm(instance, vdi_uuid, network_info)
         self._spawn(instance, vm_ref)
 
-<<<<<<< HEAD
     def spawn_rescue(self, instance):
         """Spawn a rescue instance"""
         self.spawn(instance)
 
-    def _spawn_with_disk(self, instance, vdi_uuid, network_info=None):
-=======
     def _create_vm(self, instance, vdi_uuid, network_info=None):
->>>>>>> 20d77ea6
         """Create VM instance"""
         instance_name = instance.name
         vm_ref = VMHelper.lookup(self._session, instance_name)
