--- conflicted
+++ resolved
@@ -171,32 +171,8 @@
         self.vif_driver = utils.import_object(FLAGS.libvirt_vif_driver)
 
     def init_host(self, host):
-<<<<<<< HEAD
         # NOTE(nsokolov): moved instance restarting to ComputeManager
         pass
-=======
-        # Adopt existing VM's running here
-        ctxt = nova_context.get_admin_context()
-        for instance in db.instance_get_all_by_host(ctxt, host):
-            try:
-                LOG.debug(_('Checking state of %s'), instance['name'])
-                state = self.get_info(instance['name'])['state']
-            except exception.NotFound:
-                state = power_state.SHUTOFF
-
-            LOG.debug(_('Current state of %(name)s was %(state)s.'),
-                          {'name': instance['name'], 'state': state})
-            db.instance_set_state(ctxt, instance['id'], state)
-
-            # NOTE(justinsb): We no longer delete SHUTOFF instances,
-            # the user may want to power them back on
-
-            if state != power_state.RUNNING:
-                continue
-            self.firewall_driver.setup_basic_filtering(instance)
-            self.firewall_driver.prepare_instance_filter(instance)
-            self.firewall_driver.apply_instance_filter(instance)
->>>>>>> e2770a45
 
     def _get_connection(self):
         if not self._wrapped_conn or not self._test_connection():
