#!/usr/bin/env python
# vim: tabstop=4 shiftwidth=4 softtabstop=4

# Copyright 2010 United States Government as represented by the
# Administrator of the National Aeronautics and Space Administration.
# All Rights Reserved.
#
#    Licensed under the Apache License, Version 2.0 (the "License"); you may
#    not use this file except in compliance with the License. You may obtain
#    a copy of the License at
#
#         http://www.apache.org/licenses/LICENSE-2.0
#
#    Unless required by applicable law or agreed to in writing, software
#    distributed under the License is distributed on an "AS IS" BASIS, WITHOUT
#    WARRANTIES OR CONDITIONS OF ANY KIND, either express or implied. See the
#    License for the specific language governing permissions and limitations
#    under the License.

# Interactive shell based on Django:
#
# Copyright (c) 2005, the Lawrence Journal-World
# All rights reserved.
#
# Redistribution and use in source and binary forms, with or without
# modification, are permitted provided that the following conditions are met:
#
#     1. Redistributions of source code must retain the above copyright notice,
#        this list of conditions and the following disclaimer.
#
#     2. Redistributions in binary form must reproduce the above copyright
#        notice, this list of conditions and the following disclaimer in the
#        documentation and/or other materials provided with the distribution.
#
#     3. Neither the name of Django nor the names of its contributors may be
#        used to endorse or promote products derived from this software without
#        specific prior written permission.
#
# THIS SOFTWARE IS PROVIDED BY THE COPYRIGHT HOLDERS AND CONTRIBUTORS
# "AS IS" AND ANY EXPRESS OR IMPLIED WARRANTIES, INCLUDING, BUT NOT
# LIMITED TO, THE IMPLIED WARRANTIES OF MERCHANTABILITY AND FITNESS FOR
# A PARTICULAR PURPOSE ARE DISCLAIMED. IN NO EVENT SHALL THE COPYRIGHT
# OWNER OR CONTRIBUTORS BE LIABLE FOR ANY DIRECT, INDIRECT, INCIDENTAL,
# SPECIAL, EXEMPLARY, OR CONSEQUENTIAL DAMAGES (INCLUDING, BUT NOT
# LIMITED TO, PROCUREMENT OF SUBSTITUTE GOODS OR SERVICES; LOSS OF USE,
# DATA, OR PROFITS; OR BUSINESS INTERRUPTION) HOWEVER CAUSED AND ON ANY
# THEORY OF LIABILITY, WHETHER IN CONTRACT, STRICT LIABILITY, OR TORT
# (INCLUDING NEGLIGENCE OR OTHERWISE) ARISING IN ANY WAY OUT OF THE USE
# OF THIS SOFTWARE, EVEN IF ADVISED OF THE POSSIBILITY OF SUCH DAMAGE.


"""
  CLI interface for nova management.
"""

import datetime
import gettext
import glob
import json
import os
import sys
import time

import IPy

# If ../nova/__init__.py exists, add ../ to Python search path, so that
# it will override what happens to be installed in /usr/(local/)lib/python...
POSSIBLE_TOPDIR = os.path.normpath(os.path.join(os.path.abspath(sys.argv[0]),
                                   os.pardir,
                                   os.pardir))
if os.path.exists(os.path.join(POSSIBLE_TOPDIR, 'nova', '__init__.py')):
    sys.path.insert(0, POSSIBLE_TOPDIR)

gettext.install('nova', unicode=1)

from nova import context
from nova import crypto
from nova import db
from nova import exception
from nova import flags
from nova import log as logging
from nova import quota
from nova import rpc
from nova import utils
from nova.api.ec2 import ec2utils
from nova.auth import manager
from nova.cloudpipe import pipelib
from nova.compute import instance_types
from nova.db import migration

FLAGS = flags.FLAGS
flags.DECLARE('fixed_range', 'nova.network.manager')
flags.DECLARE('num_networks', 'nova.network.manager')
flags.DECLARE('network_size', 'nova.network.manager')
flags.DECLARE('vlan_start', 'nova.network.manager')
flags.DECLARE('vpn_start', 'nova.network.manager')
flags.DECLARE('fixed_range_v6', 'nova.network.manager')
flags.DECLARE('images_path', 'nova.image.local')
flags.DECLARE('libvirt_type', 'nova.virt.libvirt_conn')
flags.DEFINE_flag(flags.HelpFlag())
flags.DEFINE_flag(flags.HelpshortFlag())
flags.DEFINE_flag(flags.HelpXMLFlag())


def param2id(object_id):
    """Helper function to convert various id types to internal id.
    args: [object_id], e.g. 'vol-0000000a' or 'volume-0000000a' or '10'
    """
    if '-' in object_id:
        return ec2utils.ec2_id_to_id(object_id)
    else:
        return int(object_id)


class VpnCommands(object):
    """Class for managing VPNs."""

    def __init__(self):
        self.manager = manager.AuthManager()
        self.pipe = pipelib.CloudPipe()

    def list(self, project=None):
        """Print a listing of the VPN data for one or all projects.

        args: [project=all]"""
        print "%-12s\t" % 'project',
        print "%-20s\t" % 'ip:port',
        print "%-20s\t" % 'private_ip',
        print "%s" % 'state'
        if project:
            projects = [self.manager.get_project(project)]
        else:
            projects = self.manager.get_projects()
            # NOTE(vish): This hits the database a lot.  We could optimize
            #             by getting all networks in one query and all vpns
            #             in aother query, then doing lookups by project
        for project in projects:
            print "%-12s\t" % project.name,
            ipport = "%s:%s" % (project.vpn_ip, project.vpn_port)
            print "%-20s\t" % ipport,
            ctxt = context.get_admin_context()
            vpn = db.instance_get_project_vpn(ctxt, project.id)
            if vpn:
                address = None
                state = 'down'
                if vpn.get('fixed_ip', None):
                    address = vpn['fixed_ip']['address']
                if project.vpn_ip and utils.vpn_ping(project.vpn_ip,
                                                     project.vpn_port):
                    state = 'up'
                print address,
                print vpn['host'],
                print vpn['ec2_id'],
                print vpn['state_description'],
                print state
            else:
                print None

    def spawn(self):
        """Run all VPNs."""
        for p in reversed(self.manager.get_projects()):
            if not self._vpn_for(p.id):
                print 'spawning %s' % p.id
                self.pipe.launch_vpn_instance(p.id)
                time.sleep(10)

    def run(self, project_id):
        """Start the VPN for a given project."""
        self.pipe.launch_vpn_instance(project_id)

    def change(self, project_id, ip, port):
        """Change the ip and port for a vpn.

        args: project, ip, port"""
        project = self.manager.get_project(project_id)
        if not project:
            print 'No project %s' % (project_id)
            return
        admin = context.get_admin_context()
        network_ref = db.project_get_network(admin, project_id)
        db.network_update(admin,
                          network_ref['id'],
                          {'vpn_public_address': ip,
                           'vpn_public_port': int(port)})


class ShellCommands(object):
    def bpython(self):
        """Runs a bpython shell.

        Falls back to Ipython/python shell if unavailable"""
        self.run('bpython')

    def ipython(self):
        """Runs an Ipython shell.

        Falls back to Python shell if unavailable"""
        self.run('ipython')

    def python(self):
        """Runs a python shell.

        Falls back to Python shell if unavailable"""
        self.run('python')

    def run(self, shell=None):
        """Runs a Python interactive interpreter.

        args: [shell=bpython]"""
        if not shell:
            shell = 'bpython'

        if shell == 'bpython':
            try:
                import bpython
                bpython.embed()
            except ImportError:
                shell = 'ipython'
        if shell == 'ipython':
            try:
                import IPython
                # Explicitly pass an empty list as arguments, because
                # otherwise IPython would use sys.argv from this script.
                shell = IPython.Shell.IPShell(argv=[])
                shell.mainloop()
            except ImportError:
                shell = 'python'

        if shell == 'python':
            import code
            try:
                # Try activating rlcompleter, because it's handy.
                import readline
            except ImportError:
                pass
            else:
                # We don't have to wrap the following import in a 'try',
                # because we already know 'readline' was imported successfully.
                import rlcompleter
                readline.parse_and_bind("tab:complete")
            code.interact()

    def script(self, path):
        """Runs the script from the specifed path with flags set properly.
        arguments: path"""
        exec(compile(open(path).read(), path, 'exec'), locals(), globals())


class RoleCommands(object):
    """Class for managing roles."""

    def __init__(self):
        self.manager = manager.AuthManager()

    def add(self, user, role, project=None):
        """adds role to user
        if project is specified, adds project specific role
        arguments: user, role [project]"""
        self.manager.add_role(user, role, project)

    def has(self, user, role, project=None):
        """checks to see if user has role
        if project is specified, returns True if user has
        the global role and the project role
        arguments: user, role [project]"""
        print self.manager.has_role(user, role, project)

    def remove(self, user, role, project=None):
        """removes role from user
        if project is specified, removes project specific role
        arguments: user, role [project]"""
        self.manager.remove_role(user, role, project)


def _db_error(caught_exception):
    print caught_exception
    print _("The above error may show that the database has not "
            "been created.\nPlease create a database using "
            "'nova-manage db sync' before running this command.")
    exit(1)


class UserCommands(object):
    """Class for managing users."""

    @staticmethod
    def _print_export(user):
        """Print export variables to use with API."""
        print 'export EC2_ACCESS_KEY=%s' % user.access
        print 'export EC2_SECRET_KEY=%s' % user.secret

    def __init__(self):
        self.manager = manager.AuthManager()

    def admin(self, name, access=None, secret=None):
        """creates a new admin and prints exports
        arguments: name [access] [secret]"""
        try:
            user = self.manager.create_user(name, access, secret, True)
        except exception.DBError, e:
            _db_error(e)
        self._print_export(user)

    def create(self, name, access=None, secret=None):
        """creates a new user and prints exports
        arguments: name [access] [secret]"""
        try:
            user = self.manager.create_user(name, access, secret, False)
        except exception.DBError, e:
            _db_error(e)
        self._print_export(user)

    def delete(self, name):
        """deletes an existing user
        arguments: name"""
        self.manager.delete_user(name)

    def exports(self, name):
        """prints access and secrets for user in export format
        arguments: name"""
        user = self.manager.get_user(name)
        if user:
            self._print_export(user)
        else:
            print "User %s doesn't exist" % name

    def list(self):
        """lists all users
        arguments: <none>"""
        for user in self.manager.get_users():
            print user.name

    def modify(self, name, access_key, secret_key, is_admin):
        """update a users keys & admin flag
        arguments: accesskey secretkey admin
        leave any field blank to ignore it, admin should be 'T', 'F', or blank
        """
        if not is_admin:
            is_admin = None
        elif is_admin.upper()[0] == 'T':
            is_admin = True
        else:
            is_admin = False
        self.manager.modify_user(name, access_key, secret_key, is_admin)

    def revoke(self, user_id, project_id=None):
        """revoke certs for a user
        arguments: user_id [project_id]"""
        if project_id:
            crypto.revoke_certs_by_user_and_project(user_id, project_id)
        else:
            crypto.revoke_certs_by_user(user_id)


class ProjectCommands(object):
    """Class for managing projects."""

    def __init__(self):
        self.manager = manager.AuthManager()

    def add(self, project_id, user_id):
        """Adds user to project
        arguments: project_id user_id"""
        self.manager.add_to_project(user_id, project_id)

    def create(self, name, project_manager, description=None):
        """Creates a new project
        arguments: name project_manager [description]"""
        self.manager.create_project(name, project_manager, description)

    def modify(self, name, project_manager, description=None):
        """Modifies a project
        arguments: name project_manager [description]"""
        self.manager.modify_project(name, project_manager, description)

    def delete(self, name):
        """Deletes an existing project
        arguments: name"""
        self.manager.delete_project(name)

    def environment(self, project_id, user_id, filename='novarc'):
        """Exports environment variables to an sourcable file
        arguments: project_id user_id [filename='novarc]"""
        rc = self.manager.get_environment_rc(user_id, project_id)
        with open(filename, 'w') as f:
            f.write(rc)

    def list(self):
        """Lists all projects
        arguments: <none>"""
        for project in self.manager.get_projects():
            print project.name

    def quota(self, project_id, key=None, value=None):
        """Set or display quotas for project
        arguments: project_id [key] [value]"""
        ctxt = context.get_admin_context()
        if key:
            quo = {'project_id': project_id, key: value}
            try:
                db.quota_update(ctxt, project_id, quo)
            except exception.NotFound:
                db.quota_create(ctxt, quo)
        project_quota = quota.get_quota(ctxt, project_id)
        for key, value in project_quota.iteritems():
            print '%s: %s' % (key, value)

    def remove(self, project_id, user_id):
        """Removes user from project
        arguments: project_id user_id"""
        self.manager.remove_from_project(user_id, project_id)

    def scrub(self, project_id):
        """Deletes data associated with project
        arguments: project_id"""
        ctxt = context.get_admin_context()
        network_ref = db.project_get_network(ctxt, project_id)
        db.network_disassociate(ctxt, network_ref['id'])
        groups = db.security_group_get_by_project(ctxt, project_id)
        for group in groups:
            db.security_group_destroy(ctxt, group['id'])

    def zipfile(self, project_id, user_id, filename='nova.zip'):
        """Exports credentials for project to a zip file
        arguments: project_id user_id [filename='nova.zip]"""
        try:
            zip_file = self.manager.get_credentials(user_id, project_id)
            with open(filename, 'w') as f:
                f.write(zip_file)
        except db.api.NoMoreNetworks:
            print _('No more networks available. If this is a new '
                    'installation, you need\nto call something like this:\n\n'
                    '    nova-manage network create 10.0.0.0/8 10 64\n\n')
        except exception.ProcessExecutionError, e:
            print e
            print _("The above error may show that the certificate db has not "
                    "been created.\nPlease create a database by running a "
                    "nova-api server on this host.")

AccountCommands = ProjectCommands


class FixedIpCommands(object):
    """Class for managing fixed ip."""

    def list(self, host=None):
        """Lists all fixed ips (optionally by host) arguments: [host]"""
        ctxt = context.get_admin_context()

        try:
            if host is None:
                fixed_ips = db.fixed_ip_get_all(ctxt)
            else:
                fixed_ips = db.fixed_ip_get_all_by_host(ctxt, host)
        except exception.NotFound as ex:
            print "error: %s" % ex
            sys.exit(2)

        print "%-18s\t%-15s\t%-17s\t%-15s\t%s" % (_('network'),
                                                  _('IP address'),
                                                  _('MAC address'),
                                                  _('hostname'),
                                                  _('host'))
        for fixed_ip in fixed_ips:
            hostname = None
            host = None
            mac_address = None
            if fixed_ip['instance']:
                instance = fixed_ip['instance']
                hostname = instance['hostname']
                host = instance['host']
                mac_address = instance['mac_address']
            print "%-18s\t%-15s\t%-17s\t%-15s\t%s" % (
                    fixed_ip['network']['cidr'],
                    fixed_ip['address'],
                    mac_address, hostname, host)


class FloatingIpCommands(object):
    """Class for managing floating ip."""

    def create(self, host, range):
        """Creates floating ips for host by range
        arguments: host ip_range"""
        for address in IPy.IP(range):
            db.floating_ip_create(context.get_admin_context(),
                                  {'address': str(address),
                                   'host': host})

    def delete(self, ip_range):
        """Deletes floating ips by range
        arguments: range"""
        for address in IPy.IP(ip_range):
            db.floating_ip_destroy(context.get_admin_context(),
                                   str(address))

    def list(self, host=None):
        """Lists all floating ips (optionally by host)
        arguments: [host]"""
        ctxt = context.get_admin_context()
        if host is None:
            floating_ips = db.floating_ip_get_all(ctxt)
        else:
            floating_ips = db.floating_ip_get_all_by_host(ctxt, host)
        for floating_ip in floating_ips:
            instance = None
            if floating_ip['fixed_ip']:
                instance = floating_ip['fixed_ip']['instance']['ec2_id']
            print "%s\t%s\t%s" % (floating_ip['host'],
                                  floating_ip['address'],
                                  instance)


class NetworkCommands(object):
    """Class for managing networks."""

    def create(self, fixed_range=None, num_networks=None,
               network_size=None, vlan_start=None,
               vpn_start=None, fixed_range_v6=None, label='public'):
        """Creates fixed ips for host by range
        arguments: fixed_range=FLAG, [num_networks=FLAG],
                   [network_size=FLAG], [vlan_start=FLAG],
                   [vpn_start=FLAG], [fixed_range_v6=FLAG]"""
        if not fixed_range:
            raise TypeError(_('Fixed range in the form of 10.0.0.0/8 is '
                              'required to create networks.'))
        if not num_networks:
            num_networks = FLAGS.num_networks
        if not network_size:
            network_size = FLAGS.network_size
        if not vlan_start:
            vlan_start = FLAGS.vlan_start
        if not vpn_start:
            vpn_start = FLAGS.vpn_start
        if not fixed_range_v6:
            fixed_range_v6 = FLAGS.fixed_range_v6
        net_manager = utils.import_object(FLAGS.network_manager)
        net_manager.create_networks(context.get_admin_context(),
                                    cidr=fixed_range,
                                    num_networks=int(num_networks),
                                    network_size=int(network_size),
                                    vlan_start=int(vlan_start),
                                    vpn_start=int(vpn_start),
                                    cidr_v6=fixed_range_v6,
                                    label=label)

    def list(self):
        """List all created networks"""
        print "%-18s\t%-15s\t%-15s\t%-15s" % (_('network'),
                                              _('netmask'),
                                              _('start address'),
                                              'DNS')
        for network in db.network_get_all(context.get_admin_context()):
            print "%-18s\t%-15s\t%-15s\t%-15s" % (network.cidr,
                                network.netmask,
                                network.dhcp_start,
                                network.dns)

    def delete(self, fixed_range):
        """Deletes a network"""
        network = db.network_get_by_cidr(context.get_admin_context(), \
                                         fixed_range)
        if network.project_id is not None:
            raise ValueError(_('Network must be disassociated from project %s'
                               ' before delete' % network.project_id))
        db.network_delete_safe(context.get_admin_context(), network.id)


class VmCommands(object):
    """Class for mangaging VM instances."""

    def list(self, host=None):
        """Show a list of all instances

        :param host: show all instance on specified host.
        :param instance: show specificed instance.
        """
        print "%-10s %-15s %-10s %-10s %-19s %-12s %-12s %-12s" \
              "  %-10s %-10s %-10s %-5s" % (
            _('instance'),
            _('node'),
            _('type'),
            _('state'),
            _('launched'),
            _('image'),
            _('kernel'),
            _('ramdisk'),
            _('project'),
            _('user'),
            _('zone'),
            _('index'))

        if host is None:
            instances = db.instance_get_all(context.get_admin_context())
        else:
            instances = db.instance_get_all_by_host(
                           context.get_admin_context(), host)

        for instance in instances:
            print "%-10s %-15s %-10s %-10s %-19s %-12s %-12s %-12s" \
                  "  %-10s %-10s %-10s %-5d" % (
                instance['hostname'],
                instance['host'],
                instance['instance_type'],
                instance['state_description'],
                instance['launched_at'],
                instance['image_id'],
                instance['kernel_id'],
                instance['ramdisk_id'],
                instance['project_id'],
                instance['user_id'],
                instance['availability_zone'],
                instance['launch_index'])

    def live_migration(self, ec2_id, dest):
        """Migrates a running instance to a new machine.

        :param ec2_id: instance id which comes from euca-describe-instance.
        :param dest: destination host name.

        """

        ctxt = context.get_admin_context()
        instance_id = ec2utils.ec2_id_to_id(ec2_id)

        if (FLAGS.connection_type != 'libvirt' or
           (FLAGS.connection_type == 'libvirt' and
            FLAGS.libvirt_type not in ['kvm', 'qemu'])):
            msg = _('Only KVM and QEmu are supported for now. Sorry!')
            raise exception.Error(msg)

        if (FLAGS.volume_driver != 'nova.volume.driver.AOEDriver' and \
            FLAGS.volume_driver != 'nova.volume.driver.ISCSIDriver'):
            msg = _("Support only AOEDriver and ISCSIDriver. Sorry!")
            raise exception.Error(msg)

        rpc.call(ctxt,
                 FLAGS.scheduler_topic,
                 {"method": "live_migration",
                  "args": {"instance_id": instance_id,
                           "dest": dest,
                           "topic": FLAGS.compute_topic}})

        print _('Migration of %s initiated.'
               'Check its progress using euca-describe-instances.') % ec2_id


class ServiceCommands(object):
    """Enable and disable running services"""

    def list(self, host=None, service=None):
        """Show a list of all running services. Filter by host & service name.
        args: [host] [service]"""
        ctxt = context.get_admin_context()
        now = datetime.datetime.utcnow()
        services = db.service_get_all(ctxt)
        if host:
            services = [s for s in services if s['host'] == host]
        if service:
            services = [s for s in services if s['binary'] == service]
        for svc in services:
            delta = now - (svc['updated_at'] or svc['created_at'])
            alive = (delta.seconds <= 15)
            art = (alive and ":-)") or "XXX"
            active = 'enabled'
            if svc['disabled']:
                active = 'disabled'
            print "%-10s %-10s %-8s %s %s" % (svc['host'], svc['binary'],
                                              active, art,
                                              svc['updated_at'])

    def enable(self, host, service):
        """Enable scheduling for a service
        args: host service"""
        ctxt = context.get_admin_context()
        svc = db.service_get_by_args(ctxt, host, service)
        if not svc:
            print "Unable to find service"
            return
        db.service_update(ctxt, svc['id'], {'disabled': False})

    def disable(self, host, service):
        """Disable scheduling for a service
        args: host service"""
        ctxt = context.get_admin_context()
        svc = db.service_get_by_args(ctxt, host, service)
        if not svc:
            print "Unable to find service"
            return
        db.service_update(ctxt, svc['id'], {'disabled': True})

    def describe_resource(self, host):
        """Describes cpu/memory/hdd info for host.

        :param host: hostname.

        """

        result = rpc.call(context.get_admin_context(),
                     FLAGS.scheduler_topic,
                     {"method": "show_host_resources",
                      "args": {"host": host}})

        if type(result) != dict:
            print _('An unexpected error has occurred.')
            print _('[Result]'), result
        else:
            cpu = result['resource']['vcpus']
            mem = result['resource']['memory_mb']
            hdd = result['resource']['local_gb']
            cpu_u = result['resource']['vcpus_used']
            mem_u = result['resource']['memory_mb_used']
            hdd_u = result['resource']['local_gb_used']

            print 'HOST\t\t\tPROJECT\t\tcpu\tmem(mb)\tdisk(gb)'
            print '%s(total)\t\t\t%s\t%s\t%s' % (host, cpu, mem, hdd)
            print '%s(used)\t\t\t%s\t%s\t%s' % (host, cpu_u, mem_u, hdd_u)
            for p_id, val in result['usage'].items():
                print '%s\t\t%s\t\t%s\t%s\t%s' % (host,
                                                  p_id,
                                                  val['vcpus'],
                                                  val['memory_mb'],
                                                  val['local_gb'])

    def update_resource(self, host):
        """Updates available vcpu/memory/disk info for host.

        :param host: hostname.

        """

        ctxt = context.get_admin_context()
        service_refs = db.service_get_all_by_host(ctxt, host)
        if len(service_refs) <= 0:
            raise exception.Invalid(_('%s does not exist.') % host)

        service_refs = [s for s in service_refs if s['topic'] == 'compute']
        if len(service_refs) <= 0:
            raise exception.Invalid(_('%s is not compute node.') % host)

        rpc.call(ctxt,
                 db.queue_get_for(ctxt, FLAGS.compute_topic, host),
                 {"method": "update_available_resource"})


class DbCommands(object):
    """Class for managing the database."""

    def __init__(self):
        pass

    def sync(self, version=None):
        """Sync the database up to the most recent version."""
        return migration.db_sync(version)

    def version(self):
        """Print the current database version."""
        print migration.db_version()


class VolumeCommands(object):
    """Methods for dealing with a cloud in an odd state"""

    def delete(self, volume_id):
        """Delete a volume, bypassing the check that it
        must be available.
        args: volume_id_id"""
        ctxt = context.get_admin_context()
        volume = db.volume_get(ctxt, param2id(volume_id))
        host = volume['host']

        if not host:
            print "Volume not yet assigned to host."
            print "Deleting volume from database and skipping rpc."
            db.volume_destroy(ctxt, param2id(volume_id))
            return

        if volume['status'] == 'in-use':
            print "Volume is in-use."
            print "Detach volume from instance and then try again."
            return

        rpc.cast(ctxt,
                 db.queue_get_for(ctxt, FLAGS.volume_topic, host),
                 {"method": "delete_volume",
                  "args": {"volume_id": volume['id']}})

    def reattach(self, volume_id):
        """Re-attach a volume that has previously been attached
        to an instance.  Typically called after a compute host
        has been rebooted.
        args: volume_id_id"""
        ctxt = context.get_admin_context()
        volume = db.volume_get(ctxt, param2id(volume_id))
        if not volume['instance_id']:
            print "volume is not attached to an instance"
            return
        instance = db.instance_get(ctxt, volume['instance_id'])
        host = instance['host']
        rpc.cast(ctxt,
                 db.queue_get_for(ctxt, FLAGS.compute_topic, host),
                 {"method": "attach_volume",
                  "args": {"instance_id": instance['id'],
                           "volume_id": volume['id'],
                           "mountpoint": volume['mountpoint']}})


class InstanceTypeCommands(object):
    """Class for managing instance types / flavors."""

<<<<<<< HEAD
    def _print_instance_types(self, n, val):
        """helper method to print out instance_types values"""
=======
    def _print_instance_types(self, name, val):
>>>>>>> f72bc1d6
        deleted = ('', ', inactive')[val["deleted"] == 1]
        print ("%s: Memory: %sMB, VCPUS: %s, Storage: %sGB, FlavorID: %s, "
            "Swap: %sGB, RXTX Quota: %sGB, RXTX Cap: %sMB%s") % (
            name, val["memory_mb"], val["vcpus"], val["local_gb"],
            val["flavorid"], val["swap"], val["rxtx_quota"],
            val["rxtx_cap"], deleted)

    def create(self, name, memory, vcpus, local_gb, flavorid,
               swap=0, rxtx_quota=0, rxtx_cap=0):
        """Creates instance types / flavors
           arguments: name memory vcpus local_gb flavorid [swap] [rxtx_quota]
                      [rxtx_cap]
        """
        try:
            instance_types.create(name, memory, vcpus, local_gb,
                                  flavorid, swap, rxtx_quota, rxtx_cap)
        except exception.InvalidInputException:
            print "Must supply valid parameters to create instance_type"
            print e
            sys.exit(1)
        except exception.ApiError, e:
            print "\n\n"
            print "\n%s" % e
            print "Please ensure instance_type name and flavorid are unique."
            print "To complete remove a instance_type, use the --purge flag:"
            print "\n     # nova-manage instance_type delete <name> --purge\n"
            print "Currently defined instance_type names and flavorids:"
            self.list("--all")
            sys.exit(2)
        except:
            print "Unknown error"
            sys.exit(3)
        else:
            print "%s created" % name

    def delete(self, name, purge=None):
        """Marks instance types / flavors as deleted
        arguments: name"""
        try:
            if purge == "--purge":
                instance_types.purge(name)
                verb = "purged"
            else:
                instance_types.destroy(name)
                verb = "deleted"
        except exception.ApiError:
            print "Valid instance type name is required"
            sys.exit(1)
        except exception.DBError, e:
            print "DB Error: %s" % e
            sys.exit(2)
        except:
            sys.exit(3)
        else:
            print "%s %s" % (name, verb)

    def list(self, name=None):
        """Lists all active or specific instance types / flavors
        arguments: [name]"""
        try:
            if name is None:
                inst_types = instance_types.get_all_types()
            elif name == "--all":
                inst_types = instance_types.get_all_types(True)
            else:
                inst_types = instance_types.get_instance_type_by_name(name)
        except exception.DBError, e:
            _db_error(e)
        if isinstance(inst_types.values()[0], dict):
            for k, v in inst_types.iteritems():
                self._print_instance_types(k, v)
        else:
            self._print_instance_types(name, inst_types)


class ImageCommands(object):
    """Methods for dealing with a cloud in an odd state"""

    def __init__(self, *args, **kwargs):
        self.image_service = utils.import_object(FLAGS.image_service)

    def _register(self, container_format, disk_format,
                  path, owner, name=None, is_public='T',
                  architecture='x86_64', kernel_id=None, ramdisk_id=None):
        meta = {'is_public': (is_public == 'T'),
                'name': name,
                'container_format': container_format,
                'disk_format': disk_format,
                'properties': {'image_state': 'available',
                               'project_id': owner,
                               'architecture': architecture,
                               'image_location': 'local'}}
        if kernel_id:
            meta['properties']['kernel_id'] = int(kernel_id)
        if ramdisk_id:
            meta['properties']['ramdisk_id'] = int(ramdisk_id)
        elevated = context.get_admin_context()
        try:
            with open(path) as ifile:
                image = self.image_service.create(elevated, meta, ifile)
            new = image['id']
            print _("Image registered to %(new)s (%(new)08x).") % locals()
            return new
        except Exception as exc:
            print _("Failed to register %(path)s: %(exc)s") % locals()

    def all_register(self, image, kernel, ramdisk, owner, name=None,
                 is_public='T', architecture='x86_64'):
        """Uploads an image, kernel, and ramdisk into the image_service
        arguments: image kernel ramdisk owner [name] [is_public='T']
                   [architecture='x86_64']"""
        kernel_id = self.kernel_register(kernel, owner, None,
                                   is_public, architecture)
        ramdisk_id = self.ramdisk_register(ramdisk, owner, None,
                                    is_public, architecture)
        self.image_register(image, owner, name, is_public,
                            architecture, 'ami', 'ami',
                            kernel_id, ramdisk_id)

    def image_register(self, path, owner, name=None, is_public='T',
                       architecture='x86_64', container_format='bare',
                       disk_format='raw', kernel_id=None, ramdisk_id=None):
        """Uploads an image into the image_service
        arguments: path owner [name] [is_public='T'] [architecture='x86_64']
                   [container_format='bare'] [disk_format='raw']
                   [kernel_id=None] [ramdisk_id=None]
        """
        return self._register(container_format, disk_format, path,
                              owner, name, is_public, architecture,
                              kernel_id, ramdisk_id)

    def kernel_register(self, path, owner, name=None, is_public='T',
               architecture='x86_64'):
        """Uploads a kernel into the image_service
        arguments: path owner [name] [is_public='T'] [architecture='x86_64']
        """
        return self._register('aki', 'aki', path, owner, name,
                              is_public, architecture)

    def ramdisk_register(self, path, owner, name=None, is_public='T',
                architecture='x86_64'):
        """Uploads a ramdisk into the image_service
        arguments: path owner [name] [is_public='T'] [architecture='x86_64']
        """
        return self._register('ari', 'ari', path, owner, name,
                              is_public, architecture)

    def _lookup(self, old_image_id):
        try:
            internal_id = ec2utils.ec2_id_to_id(old_image_id)
            image = self.image_service.show(context, internal_id)
        except exception.NotFound:
            image = self.image_service.show_by_name(context, old_image_id)
        return image['id']

    def _old_to_new(self, old):
        mapping = {'machine': 'ami',
                   'kernel': 'aki',
                   'ramdisk': 'ari'}
        container_format = mapping[old['type']]
        disk_format = container_format
        if container_format == 'ami' and not old.get('kernelId'):
            container_format = 'bare'
            disk_format = 'raw'
        new = {'disk_format': disk_format,
               'container_format': container_format,
               'is_public': old['isPublic'],
               'name': old['imageId'],
               'properties': {'image_state': old['imageState'],
                              'project_id': old['imageOwnerId'],
                              'architecture': old['architecture'],
                              'image_location': old['imageLocation']}}
        if old.get('kernelId'):
            new['properties']['kernel_id'] = self._lookup(old['kernelId'])
        if old.get('ramdiskId'):
            new['properties']['ramdisk_id'] = self._lookup(old['ramdiskId'])
        return new

    def _convert_images(self, images):
        elevated = context.get_admin_context()
        for image_path, image_metadata in images.iteritems():
            meta = self._old_to_new(image_metadata)
            old = meta['name']
            try:
                with open(image_path) as ifile:
                    image = self.image_service.create(elevated, meta, ifile)
                new = image['id']
                print _("Image %(old)s converted to " \
                        "%(new)s (%(new)08x).") % locals()
            except Exception as exc:
                print _("Failed to convert %(old)s: %(exc)s") % locals()

    def convert(self, directory):
        """Uploads old objectstore images in directory to new service
        arguments: directory"""
        machine_images = {}
        other_images = {}
        directory = os.path.abspath(directory)
        # NOTE(vish): If we're importing from the images path dir, attempt
        #             to move the files out of the way before importing
        #             so we aren't writing to the same directory. This
        #             may fail if the dir was a mointpoint.
        if (FLAGS.image_service == 'nova.image.local.LocalImageService'
            and directory == os.path.abspath(FLAGS.images_path)):
            new_dir = "%s_bak" % directory
            os.rename(directory, new_dir)
            os.mkdir(directory)
            directory = new_dir
        for fn in glob.glob("%s/*/info.json" % directory):
            try:
                image_path = os.path.join(fn.rpartition('/')[0], 'image')
                with open(fn) as metadata_file:
                    image_metadata = json.load(metadata_file)
                if image_metadata['type'] == 'machine':
                    machine_images[image_path] = image_metadata
                else:
                    other_images[image_path] = image_metadata
            except Exception:
                print _("Failed to load %(fn)s.") % locals()
        # NOTE(vish): do kernels and ramdisks first so images
        self._convert_images(other_images)
        self._convert_images(machine_images)


CATEGORIES = [
    ('user', UserCommands),
    ('account', AccountCommands),
    ('project', ProjectCommands),
    ('role', RoleCommands),
    ('shell', ShellCommands),
    ('vpn', VpnCommands),
    ('fixed', FixedIpCommands),
    ('floating', FloatingIpCommands),
    ('network', NetworkCommands),
    ('vm', VmCommands),
    ('service', ServiceCommands),
    ('db', DbCommands),
    ('volume', VolumeCommands),
    ('instance_type', InstanceTypeCommands),
    ('image', ImageCommands),
    ('flavor', InstanceTypeCommands)]


def lazy_match(name, key_value_tuples):
    """Finds all objects that have a key that case insensitively contains
    [name] key_value_tuples is a list of tuples of the form (key, value)
    returns a list of tuples of the form (key, value)"""
    result = []
    for (k, v) in key_value_tuples:
        if k.lower().find(name.lower()) == 0:
            result.append((k, v))
    if len(result) == 0:
        print "%s does not match any options:" % name
        for k, _v in key_value_tuples:
            print "\t%s" % k
        sys.exit(2)
    if len(result) > 1:
        print "%s matched multiple options:" % name
        for k, _v in result:
            print "\t%s" % k
        sys.exit(2)
    return result


def methods_of(obj):
    """Get all callable methods of an object that don't start with underscore
    returns a list of tuples of the form (method_name, method)"""
    result = []
    for i in dir(obj):
        if callable(getattr(obj, i)) and not i.startswith('_'):
            result.append((i, getattr(obj, i)))
    return result


def main():
    """Parse options and call the appropriate class/method."""
    utils.default_flagfile()
    argv = FLAGS(sys.argv)
    logging.setup()

    script_name = argv.pop(0)
    if len(argv) < 1:
        print script_name + " category action [<args>]"
        print _("Available categories:")
        for k, _v in CATEGORIES:
            print "\t%s" % k
        sys.exit(2)
    category = argv.pop(0)
    matches = lazy_match(category, CATEGORIES)
    # instantiate the command group object
    category, fn = matches[0]
    command_object = fn()
    actions = methods_of(command_object)
    if len(argv) < 1:
        print script_name + " category action [<args>]"
        print _("Available actions for %s category:") % category
        for k, _v in actions:
            print "\t%s" % k
        sys.exit(2)
    action = argv.pop(0)
    matches = lazy_match(action, actions)
    action, fn = matches[0]
    # call the action with the remaining arguments
    try:
        fn(*argv)
        sys.exit(0)
    except TypeError:
        print _("Possible wrong number of arguments supplied")
        print "%s %s: %s" % (category, action, fn.__doc__)
        raise
    except Exception:
        print _("Command failed, please check log for more info")
        raise

if __name__ == '__main__':
    main()<|MERGE_RESOLUTION|>--- conflicted
+++ resolved
@@ -808,12 +808,7 @@
 class InstanceTypeCommands(object):
     """Class for managing instance types / flavors."""
 
-<<<<<<< HEAD
-    def _print_instance_types(self, n, val):
-        """helper method to print out instance_types values"""
-=======
     def _print_instance_types(self, name, val):
->>>>>>> f72bc1d6
         deleted = ('', ', inactive')[val["deleted"] == 1]
         print ("%s: Memory: %sMB, VCPUS: %s, Storage: %sGB, FlavorID: %s, "
             "Swap: %sGB, RXTX Quota: %sGB, RXTX Cap: %sMB%s") % (
