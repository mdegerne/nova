--- conflicted
+++ resolved
@@ -46,26 +46,6 @@
 
 args = filter(lambda x: x[0] != '-', sys.argv)
 command = args[1] if len(args) > 1 else ''
-<<<<<<< HEAD
-
-if command == 'sdist':
-    PISTON_VERSION = os.environ['PISTON_VERSION']
-    with file(VFILE, 'w') as f:
-        f.write('''#!/usr/bin/env python\nVERSION = '%s'\n''' % PISTON_VERSION)
-elif command == 'develop':
-    PISTON_VERSION = time.strftime('9999.0.%Y%m%d%H%M%S', time.localtime())
-    with file(VFILE, 'w') as f:
-        f.write('''#!/usr/bin/env python\nVERSION = '%s'\n''' % PISTON_VERSION)
-elif command is None:
-    PISTON_VERSION = '9999999999-You_did_not_set_a_version'
-else:
-    assert os.path.exists(VFILE), 'version.py does not exist, please set PISTON_VERSION (or run make_version.py for dev purposes)'
-
-
-from nova.utils import parse_mailmap, str_dict_replace
-from nova import version
-=======
->>>>>>> efe9ed95
 
 if command == 'sdist':
     PISTON_VERSION = os.environ['PISTON_VERSION']
